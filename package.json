{
  "name": "@perspect3vism/ad4m-executor",
<<<<<<< HEAD
  "version": "0.1.47",
=======
  "version": "0.1.49",
>>>>>>> 44fc1747
  "description": "Node.js package that allows the running/interfacing of AD4M Languages & Perspectives.",
  "main": "lib/main.js",
  "files": [
    "lib",
    "src",
    "types.d.ts",
    "default.nix",
    "scripts",
    "CHANGELOG.md",
    "nix",
    "holochain_version.nix"
  ],
  "types": "src/types.d.ts",
  "scripts": {
    "build": "tsc",
    "run": "node lib/main.js",
    "prepare-test": "rm -rf src/test-temp && ./scripts/build-test-language.sh && nix-shell --run ./scripts/prepareTestDirectory.sh && node scripts/get-builtin-test-langs.js && npm run inject-language-language && npm run publish-test-languages && npm run inject-publishing-agent",
    "prepare-test:windows": "powershell -ExecutionPolicy Bypass -File ./scripts/build-test-language.ps1 && powershell -ExecutionPolicy Bypass -File ./scripts/prepareTestDirectory.ps1 && node scripts/get-builtin-test-langs.js && npm run inject-language-language && npm run publish-test-languages && npm run inject-publishing-agent",
    "inject-language-language": "node scripts/injectLanguageLanguageBundle.js",
    "inject-publishing-agent": "node scripts/injectPublishingAgent.js",
    "publish-test-languages": "npm run build && node ./lib/tests/publishTestLangs.js",
    "test-integration": "jest --forceExit src/tests/integration.test.ts",
    "test-perspective": "jest --forceExit src/core/Perspective.test.ts",
    "test-all": "PATH=$PATH:./src/test-temp jest --forceExit --runInBand",
    "test-all:windows": "powershell -ExecutionPolicy Bypass -File ./scripts/run-all-test.ps1 & jest --forceExit --runInBand",
    "test": "npm run prepare-test && nix-shell --run \"npm run test-all\" && node scripts/cleanTestingData.js",
    "test-auth": "npm run prepare-test && jest --forceExit src/tests/authentication.test.ts && node scripts/cleanTestingData.js",
    "test:windows": "npm run prepare-test:windows && npm run test-all:windows && node scripts/cleanTestingData.js",
    "jest": "jest"
  },
  "repository": {
    "type": "git",
    "url": "git+https://github.com/perspect3vism/ad4m-executor.git"
  },
  "author": {
    "name": "Nicolas Luck",
    "email": "nicolas@lucksus.eu"
  },
  "contributors": [
    {
      "name": "Joshua Parkin",
      "email": "joshuadparkin@gmail.com"
    }
  ],
  "license": "CAL-1.0",
  "bugs": {
    "url": "https://github.com/perspect3vism/ad4m-executor/issues"
  },
  "devDependencies": {
    "@apollo/client": "^3.6.9",
    "@peculiar/webcrypto": "^1.1.7",
    "@types/faker": "^5.5.7",
    "@types/fs-extra": "^9.0.12",
    "@types/jest": "^27.0.0",
    "@types/js-yaml": "^4.0.2",
    "@types/lowdb": "^1.0.11",
    "@types/node": "^14.14.22",
    "@types/node-fetch": "^2.5.11",
    "@types/secp256k1": "^4.0.3",
    "@types/sha256": "^0.2.0",
    "@types/uuid": "^8.3.1",
    "@types/ws": "^8.5.3",
    "faker": "^5.1.0",
    "jest": "^27.2.5",
    "node-wget-js": "^1.0.1",
    "react": "^17.0.1",
    "ts-jest": "^27.0.3",
    "typescript": "^4.2.4",
    "unzipper": "^0.10.11",
    "ws": "^8.8.0"
  },
  "dependencies": {
    "@graphql-tools/schema": "^8.5.1",
    "@holochain/client": "0.3.2",
    "@perspect3vism/ad4m": "0.1.34",
    "@transmute/did-key-ed25519": "^0.2.1-unstable.29",
    "@transmute/did-key-secp256k1": "^0.2.1-unstable.29",
    "@transmute/did-key.js": "^0.2.1-unstable.29",
    "@transmute/did-wallet": "lucksus/did-wallet",
    "@types/json-stable-stringify": "^1.0.33",
    "apollo-server": "^3.10.0",
    "apollo-server-core": "^3.10.0",
    "apollo-server-express": "^3.10.0",
    "async-mutex": "^0.3.2",
    "express": "^4.18.1",
    "fs-extra": "^10.0.0",
    "get-port": "5.1.1",
    "graphql": "^15.3.0",
    "graphql-subscriptions": "^2.0.0",
    "graphql-ws": "^5.9.1",
    "ipfs": "0.61.0",
    "jose": "^4.8.1",
    "js-yaml": "^4.1.0",
    "json-stable-stringify": "^1.0.1",
    "key-encoder": "^2.0.3",
    "lodash": "^4.17.21",
    "lowdb": "^1.0.0",
    "node-fetch": "^2.6.1",
    "sha256": "^0.2.0",
    "sha3": "^2.1.3",
    "subscriptions-transport-ws": "^0.11.0",
    "swipl-stdio": "perspect3vism/node-swipl-stdio.git#7094a055a4ec3511530140ca7a4447d6649a9dee",
    "tmp": "^0.2.1"
  }
}<|MERGE_RESOLUTION|>--- conflicted
+++ resolved
@@ -1,10 +1,6 @@
 {
   "name": "@perspect3vism/ad4m-executor",
-<<<<<<< HEAD
-  "version": "0.1.47",
-=======
   "version": "0.1.49",
->>>>>>> 44fc1747
   "description": "Node.js package that allows the running/interfacing of AD4M Languages & Perspectives.",
   "main": "lib/main.js",
   "files": [
