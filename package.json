{
  "name": "@perspect3vism/ad4m-executor",
  "version": "0.1.37",
  "description": "Node.js package that allows the running/interfacing of AD4M Languages & Perspectives.",
  "main": "lib/main.js",
  "files": [
    "lib",
    "src",
    "types.d.ts",
    "default.nix",
    "scripts",
    "CHANGELOG.md"
  ],
  "types": "src/types.d.ts",
  "scripts": {
    "build": "tsc",
    "run": "node lib/main.js",
    "prepare-test": "rm -rf src/test-temp && ./scripts/build-test-language.sh && nix-shell --run ./scripts/prepareTestDirectory.sh && node scripts/get-builtin-test-langs.js && npm run inject-language-language && npm run publish-test-languages && npm run inject-publishing-agent",
    "prepare-test:windows": "powershell ./scripts/build-test-language.ps1 && powershell ./scripts/prepareTestDirectory.ps1 && node scripts/get-builtin-test-langs.js && npm run inject-language-language && npm run publish-test-languages && npm run inject-publishing-agent",
    "inject-language-language": "node scripts/injectLanguageLanguageBundle.js",
    "inject-publishing-agent": "node scripts/injectPublishingAgent.js",
    "publish-test-languages": "npm run build && node ./lib/tests/publishTestLangs.js",
    "test-integration": "jest --forceExit src/tests/integration.test.ts",
    "test-all": "PATH=$PATH:./src/test-temp jest --forceExit",
    "test-all:windows": "powershell ./scripts/run-all-test.ps1 & jest --forceExit",
    "test": "npm run prepare-test && nix-shell --run \"npm run test-all\" && node scripts/cleanTestingData.js",
    "test:windows": "npm run prepare-test:windows && npm run test-all:windows && node scripts/cleanTestingData.js",
    "jest": "jest"
  },
  "repository": {
    "type": "git",
    "url": "git+https://github.com/perspect3vism/ad4m-executor.git"
  },
  "author": {
    "name": "Nicolas Luck",
    "email": "nicolas@lucksus.eu"
  },
  "contributors": [
    {
      "name": "Joshua Parkin",
      "email": "joshuadparkin@gmail.com"
    }
  ],
  "license": "CAL-1.0",
  "bugs": {
    "url": "https://github.com/perspect3vism/ad4m-executor/issues"
  },
  "devDependencies": {
    "@apollo/client": "3.3.20",
    "@peculiar/webcrypto": "^1.1.7",
    "@types/faker": "^5.5.7",
    "@types/fs-extra": "^9.0.12",
    "@types/jest": "^27.0.0",
    "@types/js-yaml": "^4.0.2",
    "@types/lowdb": "^1.0.11",
    "@types/node": "^14.14.22",
    "@types/node-fetch": "^2.5.11",
    "@types/secp256k1": "^4.0.3",
    "@types/sha256": "^0.2.0",
    "@types/uuid": "^8.3.1",
    "faker": "^5.1.0",
    "jest": "^27.2.5",
    "node-wget-js": "^1.0.1",
    "react": "^17.0.1",
    "ts-jest": "^27.0.3",
    "typescript": "^4.2.4",
    "unzipper": "^0.10.11"
  },
  "dependencies": {
    "@holochain/client": "0.3.2",
<<<<<<< HEAD
    "@perspect3vism/ad4m": "0.1.32",
=======
    "@perspect3vism/ad4m": "0.1.31",
>>>>>>> 1a488bb9
    "@transmute/did-key-ed25519": "^0.2.1-unstable.29",
    "@transmute/did-key-secp256k1": "^0.2.1-unstable.29",
    "@transmute/did-key.js": "^0.2.1-unstable.29",
    "@transmute/did-wallet": "lucksus/did-wallet",
    "@types/json-stable-stringify": "^1.0.33",
    "apollo-server": "^2.18.2",
    "fs-extra": "^10.0.0",
    "get-port": "5.1.1",
    "graphql": "^15.3.0",
    "ipfs": "0.61.0",
    "jose": "^4.8.1",
    "js-yaml": "^4.1.0",
    "json-stable-stringify": "^1.0.1",
    "key-encoder": "^2.0.3",
    "lodash": "^4.17.21",
    "lowdb": "^1.0.0",
    "node-fetch": "^2.6.1",
    "sha256": "^0.2.0",
    "sha3": "^2.1.3",
    "swipl-stdio": "https://github.com/perspect3vism/node-swipl-stdio.git",
    "tmp": "^0.2.1"
  }
}<|MERGE_RESOLUTION|>--- conflicted
+++ resolved
@@ -68,11 +68,7 @@
   },
   "dependencies": {
     "@holochain/client": "0.3.2",
-<<<<<<< HEAD
     "@perspect3vism/ad4m": "0.1.32",
-=======
-    "@perspect3vism/ad4m": "0.1.31",
->>>>>>> 1a488bb9
     "@transmute/did-key-ed25519": "^0.2.1-unstable.29",
     "@transmute/did-key-secp256k1": "^0.2.1-unstable.29",
     "@transmute/did-key.js": "^0.2.1-unstable.29",
