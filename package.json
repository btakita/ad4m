--- conflicted
+++ resolved
@@ -63,11 +63,7 @@
   "dependencies": {
     "fs-extra": "^10.0.0",
     "@holochain/client": "0.3.2",
-<<<<<<< HEAD
     "@perspect3vism/ad4m": "0.1.29",
-=======
-    "@perspect3vism/ad4m": "0.1.27",
->>>>>>> 42b012bb
     "@transmute/did-key-ed25519": "^0.2.1-unstable.29",
     "@transmute/did-key-secp256k1": "^0.2.1-unstable.29",
     "@transmute/did-key.js": "^0.2.1-unstable.29",
