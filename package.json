{
  "name": "@perspect3vism/ad4m-executor",
  "version": "0.1.8",
  "description": "Node.js package that allows the running/interfacing of AD4M Languages & Perspectives.",
  "main": "lib/main.js",
  "files": [
    "lib",
    "src",
    "types.d.ts",
    "default.nix"
  ],
  "types": "src/types.d.ts",
  "scripts": {
    "build": "tsc",
    "run": "node lib/main.js",
    "prepare-test": "rm -rf src/test-temp && nix-shell --run ./scripts/prepareTestDirectory.sh && node scripts/get-builtin-test-langs.js",
    "test-links-lang": "jest --forceExit src/tests/linkLanguage.test.ts",
    "test-perspective": "jest --forceExit src/tests/perspective.test.ts",
    "test-agent": "jest --forceExit src/tests/agent.test.ts",
    "test-integration": "jest --forceExit src/tests/integration.test.ts",
    "test": "npm run prepare-test && jest --forceExit"
  },
  "repository": {
    "type": "git",
    "url": "git+https://github.com/perspect3vism/ad4m-executor.git"
  },
  "author": {
    "name": "Nicolas Luck",
    "email": "nicolas@lucksus.eu"
  },
  "contributors": [
    {
      "name": "Joshua Parkin",
      "email": "joshuadparkin@gmail.com"
    }
  ],
  "license": "CAL-1.0",
  "bugs": {
    "url": "https://github.com/perspect3vism/ad4m-executor/issues"
  },
  "devDependencies": {
    "@apollo/client": "3.3.20",
    "@types/faker": "^5.5.7",
    "@types/fs-extra": "^9.0.12",
    "@types/jest": "^27.0.0",
    "@types/js-yaml": "^4.0.2",
    "@types/lowdb": "^1.0.11",
    "@types/node": "^14.14.22",
    "@types/node-fetch": "^2.5.11",
    "@types/secp256k1": "^4.0.3",
    "@types/sha256": "^0.2.0",
    "@types/uuid": "^8.3.1",
    "faker": "^5.1.0",
    "fs-extra": "^9.1.0",
    "jest": "^27.0.4",
    "node-wget-js": "^1.0.1",
    "react": "^17.0.1",
    "ts-jest": "^27.0.3",
    "typescript": "^4.2.4",
    "unzipper": "^0.10.11"
  },
  "dependencies": {
    "@holochain/conductor-api": "0.2.0",
<<<<<<< HEAD
    "@peculiar/webcrypto": "^1.1.7",
    "@perspect3vism/ad4m": "file:../ad4m",
=======
    "@perspect3vism/ad4m": "0.1.11",
>>>>>>> c208c743
    "@rollup/plugin-commonjs": "^17.1.0",
    "@rollup/plugin-json": "^4.1.0",
    "@rollup/plugin-node-resolve": "^11.2.0",
    "@transmute/did-key-ed25519": "^0.2.1-unstable.29",
    "@transmute/did-key-secp256k1": "^0.2.1-unstable.29",
    "@transmute/did-key.js": "^0.2.1-unstable.29",
    "@transmute/did-wallet": "lucksus/did-wallet",
    "@types/json-stable-stringify": "^1.0.33",
    "apollo-server": "^2.18.2",
    "graphql": "^15.3.0",
    "ipfs": "^0.54.4",
    "js-yaml": "^4.0.0",
    "json-stable-stringify": "^1.0.1",
    "liquidcore": "^0.7.10",
    "lowdb": "^1.0.0",
    "node-fetch": "^2.6.1",
    "rollup": "^2.41.3",
    "rollup-plugin-typescript2": "^0.30.0",
    "sha256": "^0.2.0",
    "sha3": "^2.1.3"
  }
}<|MERGE_RESOLUTION|>--- conflicted
+++ resolved
@@ -61,12 +61,8 @@
   },
   "dependencies": {
     "@holochain/conductor-api": "0.2.0",
-<<<<<<< HEAD
     "@peculiar/webcrypto": "^1.1.7",
-    "@perspect3vism/ad4m": "file:../ad4m",
-=======
-    "@perspect3vism/ad4m": "0.1.11",
->>>>>>> c208c743
+    "@perspect3vism/ad4m": "0.1.12",
     "@rollup/plugin-commonjs": "^17.1.0",
     "@rollup/plugin-json": "^4.1.0",
     "@rollup/plugin-node-resolve": "^11.2.0",
