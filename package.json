--- conflicted
+++ resolved
@@ -22,14 +22,10 @@
     "publish-test-languages": "npm run build && node ./lib/tests/publishTestLangs.js",
     "test-integration": "jest --forceExit src/tests/integration.test.ts",
     "test-all": "PATH=$PATH:./src/test-temp jest --forceExit",
-<<<<<<< HEAD
     "test-all:windows": "powershell ./scripts/run-all-test.ps1 & jest --forceExit",
     "test": "npm run prepare-test && nix-shell --run \"npm run test-all\" && node scripts/cleanTestingData.js",
-    "test:windows": "npm run prepare-test:windows && npm run test-all:windows && node scripts/cleanTestingData.js"
-=======
-    "test": "npm run prepare-test && nix-shell --run \"npm run test-all\" && node scripts/cleanTestingData.js",
+    "test:windows": "npm run prepare-test:windows && npm run test-all:windows && node scripts/cleanTestingData.js",
     "jest": "jest"
->>>>>>> df55899d
   },
   "repository": {
     "type": "git",
