{
  "name": "@perspect3vism/ad4m-executor",
  "version": "0.1.18",
  "description": "Node.js package that allows the running/interfacing of AD4M Languages & Perspectives.",
  "main": "lib/main.js",
  "files": [
    "lib",
    "src",
    "types.d.ts",
    "default.nix",
    "scripts"
  ],
  "types": "src/types.d.ts",
  "scripts": {
    "build": "tsc",
    "run": "node lib/main.js",
    "prepare-test": "rm -rf src/test-temp && nix-shell --run ./scripts/prepareTestDirectory.sh && node scripts/get-builtin-test-langs.js",
    "test-links-lang": "jest --forceExit src/tests/linkLanguage.test.ts",
    "test-perspective": "jest --forceExit src/tests/perspective.test.ts",
    "test-agent": "jest --forceExit src/tests/agent.test.ts",
    "test-integration": "jest --forceExit src/tests/integration.test.ts",
    "test": "npm run prepare-test && jest --forceExit"
  },
  "repository": {
    "type": "git",
    "url": "git+https://github.com/perspect3vism/ad4m-executor.git"
  },
  "author": {
    "name": "Nicolas Luck",
    "email": "nicolas@lucksus.eu"
  },
  "contributors": [
    {
      "name": "Joshua Parkin",
      "email": "joshuadparkin@gmail.com"
    }
  ],
  "license": "CAL-1.0",
  "bugs": {
    "url": "https://github.com/perspect3vism/ad4m-executor/issues"
  },
  "devDependencies": {
    "@apollo/client": "3.3.20",
    "@types/faker": "^5.5.7",
    "@types/fs-extra": "^9.0.12",
    "@types/jest": "^27.0.0",
    "@types/js-yaml": "^4.0.2",
    "@types/lowdb": "^1.0.11",
    "@types/node": "^14.14.22",
    "@types/node-fetch": "^2.5.11",
    "@types/secp256k1": "^4.0.3",
    "@types/sha256": "^0.2.0",
    "@types/uuid": "^8.3.1",
    "faker": "^5.1.0",
    "fs-extra": "^9.1.0",
    "jest": "^27.0.4",
    "node-wget-js": "^1.0.1",
    "react": "^17.0.1",
    "ts-jest": "^27.0.3",
    "typescript": "^4.2.4",
    "unzipper": "^0.10.11"
  },
  "dependencies": {
    "@holochain/conductor-api": "0.2.0",
    "@peculiar/webcrypto": "^1.1.7",
<<<<<<< HEAD
    "@perspect3vism/ad4m": "0.1.18",
=======
    "@perspect3vism/ad4m": "0.1.20",
>>>>>>> 82008ae3
    "@rollup/plugin-commonjs": "^17.1.0",
    "@rollup/plugin-json": "^4.1.0",
    "@rollup/plugin-node-resolve": "^11.2.0",
    "@transmute/did-key-ed25519": "^0.2.1-unstable.29",
    "@transmute/did-key-secp256k1": "^0.2.1-unstable.29",
    "@transmute/did-key.js": "^0.2.1-unstable.29",
    "@transmute/did-wallet": "lucksus/did-wallet",
    "@types/json-stable-stringify": "^1.0.33",
    "apollo-server": "^2.18.2",
    "graphql": "^15.3.0",
    "ipfs": "^0.54.4",
    "js-yaml": "^4.0.0",
    "json-stable-stringify": "^1.0.1",
    "liquidcore": "^0.7.10",
    "lowdb": "^1.0.0",
    "node-fetch": "^2.6.1",
    "rollup": "^2.41.3",
    "rollup-plugin-typescript2": "^0.30.0",
    "sha256": "^0.2.0",
    "sha3": "^2.1.3"
  }
}<|MERGE_RESOLUTION|>--- conflicted
+++ resolved
@@ -63,11 +63,7 @@
   "dependencies": {
     "@holochain/conductor-api": "0.2.0",
     "@peculiar/webcrypto": "^1.1.7",
-<<<<<<< HEAD
-    "@perspect3vism/ad4m": "0.1.18",
-=======
     "@perspect3vism/ad4m": "0.1.20",
->>>>>>> 82008ae3
     "@rollup/plugin-commonjs": "^17.1.0",
     "@rollup/plugin-json": "^4.1.0",
     "@rollup/plugin-node-resolve": "^11.2.0",
