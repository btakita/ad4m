--- conflicted
+++ resolved
@@ -15,14 +15,9 @@
   "scripts": {
     "build": "tsc",
     "run": "node lib/main.js",
-<<<<<<< HEAD
-    "prepare-test": "rm -rf src/test-temp && nix-shell --run ./scripts/prepareTestDirectory.sh && node scripts/get-builtin-test-langs.js && npm run inject-language-language && npm run publish-test-languages",
+    "prepare-test": "rm -rf src/test-temp && ./scripts/build-test-language.sh &&  nix-shell --run ./scripts/prepareTestDirectory.sh && node scripts/get-builtin-test-langs.js && npm run inject-language-language && npm run publish-test-languages",
     "inject-language-language": "node scripts/injectLanguageLanguageBundle.js",
     "publish-test-languages": "npm run build && node ./lib/tests/publishTestLangs.js",
-=======
-    "prepare-test": "rm -rf src/test-temp && ./scripts/build-test-language.sh && nix-shell --run ./scripts/prepareTestDirectory.sh && node scripts/get-builtin-test-langs.js",
-    "test-links-lang": "jest --forceExit src/tests/linkLanguage.test.ts",
->>>>>>> 42b012bb
     "test-integration": "jest --forceExit src/tests/integration.test.ts",
     "test-all": "PATH=$PATH:./src/test-temp jest --forceExit",
     "test": "npm run prepare-test && nix-shell --run \"npm run test-all\" && node scripts/cleanTestingData.js"
@@ -78,7 +73,7 @@
     "apollo-server": "^2.18.2",
     "get-port": "5.1.1",
     "graphql": "^15.3.0",
-    "ipfs": "0.62.1",
+    "ipfs": "0.61.0",
     "js-yaml": "^4.1.0",
     "json-stable-stringify": "^1.0.1",
     "lowdb": "^1.0.0",
