--- conflicted
+++ resolved
@@ -2,11 +2,7 @@
   display: flex;
   color: white;
   font-family: comfortaa;
-<<<<<<< HEAD
-  height: 100%;
-=======
   height: 100vh;
->>>>>>> c4fd5497
   min-height: 100%;
   width: 100%;
   min-width: 100%;
