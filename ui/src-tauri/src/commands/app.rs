extern crate remove_dir_all;
use remove_dir_all::*;

<<<<<<< HEAD
use crate::{
    config::{binary_path, data_path},
    get_main_window,
    util::find_and_kill_processes,
};
=======
use crate::{get_main_window, config::{data_path}, util::find_and_kill_processes};

>>>>>>> 5b178f88

#[tauri::command]
pub fn close_application(app_handle: tauri::AppHandle) {
    app_handle.exit(0)
}

#[tauri::command]
pub fn close_main_window(app_handle: tauri::AppHandle) {
    let window = get_main_window(&app_handle);
    if let Ok(true) = window.is_visible() {
        let _ = window.hide();
    }
}

#[tauri::command]
pub fn clear_state(app_handle: tauri::AppHandle) {
    find_and_kill_processes("ad4m");

    find_and_kill_processes("holochain");

<<<<<<< HEAD
    remove_dir_all(data_path());
=======
  find_and_kill_processes("lair-keystore");
  
  let _ = remove_dir_all(data_path());
>>>>>>> 5b178f88

    app_handle.restart();
}<|MERGE_RESOLUTION|>--- conflicted
+++ resolved
@@ -1,16 +1,6 @@
 extern crate remove_dir_all;
 use remove_dir_all::*;
-
-<<<<<<< HEAD
-use crate::{
-    config::{binary_path, data_path},
-    get_main_window,
-    util::find_and_kill_processes,
-};
-=======
 use crate::{get_main_window, config::{data_path}, util::find_and_kill_processes};
-
->>>>>>> 5b178f88
 
 #[tauri::command]
 pub fn close_application(app_handle: tauri::AppHandle) {
@@ -31,13 +21,7 @@
 
     find_and_kill_processes("holochain");
 
-<<<<<<< HEAD
-    remove_dir_all(data_path());
-=======
-  find_and_kill_processes("lair-keystore");
-  
-  let _ = remove_dir_all(data_path());
->>>>>>> 5b178f88
+    let _ = remove_dir_all(data_path());
 
     app_handle.restart();
 }