--- conflicted
+++ resolved
@@ -1,10 +1,6 @@
 [package]
 name = "ad4m-launcher"
-<<<<<<< HEAD
-version = "0.4.3"
-=======
 version = "0.5.0"
->>>>>>> 52bb71f3
 description = "Administration of ad4m services"
 authors = ["Kaichao Sun"]
 license = ""
