# Changelog

The format is based on [Keep a Changelog](https://keepachangelog.com/en/1.0.0/).  
This project _loosely_ adheres to [Semantic Versioning](https://semver.org/spec/v2.0.0.html). More specifically:

## unreleased

### Added
<<<<<<< HEAD
 - Subject class decorators got new parameters "getter" & "setter" on @subjectProperty and "condition" on @subjectCollection which allow for adding verbatim Prolog conditions to the auto-generated Prolog SDNA code. This allows for computed properties like "isPopular" which checks for certain links/reactions being there and for collections to be filtered or otherwise computed. [PR#329](https://github.com/perspect3vism/ad4m/pull/329)
=======
 - New callback method on PerspectiveProxy for registering callback when sync state for a given Perspective changes [PR#325](https://github.com/perspect3vism/ad4m/pull/325)
 - New method on LinkAdapter interface for reporting sync state of a given link language [PR#325](https://github.com/perspect3vism/ad4m/pull/325)
 - Perspective diff sync to mono repo as a bootstrap language [PR#325](https://github.com/perspect3vism/ad4m/pull/325)
>>>>>>> 2610086b

### Changed
 - Changed core database engine and refactored index & interface structure [PR#322](https://github.com/perspect3vism/ad4m/pull/322)
 - Pubsub link addition/removal publishing will now await correctly [PR#322](https://github.com/perspect3vism/ad4m/pull/322)
 - Use consistent apollo & ws versions [PR#322](https://github.com/perspect3vism/ad4m/pull/322)
 - Use new holochain client version 0.12.5 [PR#322](https://github.com/perspect3vism/ad4m/pull/322)
 - Improved CI workflow where holochain binaries are always downloaded and used for all tests and builds [PR#325](https://github.com/perspect3vism/ad4m/pull/325)

- Launcher automatically authenticates with the proxy on login. [PR#303](https://github.com/perspect3vism/ad4m/pull/303)
 
### Deprecated

### Removed

### Fixed

## [0.3.1] - 10/03/2023

### Added

### Changed
- Used new agent language to help fix slow profile loading [PR#314](https://github.com/perspect3vism/ad4m/pull/314)

### Deprecated

### Removed

### Fixed
- ad4m-launcher not opening on older MacOS version [PR#311](https://github.com/perspect3vism/ad4m/pull/311)

## [0.3.0] - 09/03/2023

### Added

- After login / registration the launcher will now open by default [PR#278](https://github.com/perspect3vism/ad4m/pull/278)
- If the user has no installed applications, we now show some info about connecting apps to AD4M and a link to Flux [PR#278](https://github.com/perspect3vism/ad4m/pull/278)
- Holochain DHT status logs every 60 seconds [PR#277](https://github.com/perspect3vism/ad4m/pull/277)
- ad4m-connect connection settings gives you the option of connecting to local or remote [PR#278](https://github.com/perspect3vism/ad4m/pull/278)
- Convience overloads for telepresence functions: `setOnlineStatusU`, `sendSignalU`, `sendBroadcastU` in `NeighbourhoodProxy`, which take new type `PerspectiveUnsignedInput` as argument. This enables sending signed signals without having to create temporary perspectives. These functions sign the whole perspective including links. [PR#296](https://github.com/perspect3vism/ad4m/pull/296)
- Sticky tabs [PR#307](https://github.com/perspect3vism/ad4m/pull/307)

### Changed

- Auth screens for launcher & connect will now parse out the capabilities to a human readable string [PR#278](https://github.com/perspect3vism/ad4m/pull/278)
- Use barcode detector for proxy QR code [PR#278](https://github.com/perspect3vism/ad4m/pull/278)
- Use proper types for auth methods [PR#278](https://github.com/perspect3vism/ad4m/pull/278)
- Show appIconPath in apps tab [PR#307](https://github.com/perspect3vism/ad4m/pull/307)
- Executor now uses the new updated LinkAdapter interface [PR#276](https://github.com/perspect3vism/ad4m/pull/276)
- Use new link language in bootstrap which will skip doing dead pulls [PR#276](https://github.com/perspect3vism/ad4m/pull/276)

### Deprecated

### Removed
- Remove mantine as dependency [PR#307](https://github.com/perspect3vism/ad4m/pull/307)
- Remove tabler-icons-react as dependency [PR#307](https://github.com/perspect3vism/ad4m/pull/307)

### Fixed

- Bug on ad4m-test where apollo connection errors would polute logs [PR#295](https://github.com/perspect3vism/ad4m/pull/295)
- ad4m-test internal tests not using self but instead published package [PR#295](https://github.com/perspect3vism/ad4m/pull/295)
- ad4m-test will now always pull latest ad4m-host binary [PR#295](https://github.com/perspect3vism/ad4m/pull/295)
- AD4M launcher will no longer flash its modal on load [PR#278](https://github.com/perspect3vism/ad4m/pull/278)
- Broken CI tests using nix (fixed by bumping nix & cachix gh action versions) [PR#278](https://github.com/perspect3vism/ad4m/pull/278)
- ad4m-connect more stable by not running an async function on the constructor. This will ensure that the client exsist even if we couldn't make a connection [PR#298](https://github.com/perspect3vism/ad4m/pull/298)
- ad4m-connect will now handle connection error from port correctly and ensure UI state get's updated correctly [PR#298](https://github.com/perspect3vism/ad4m/pull/298)
- ad4m-launcher now gives feedback if password is wrong. [PR#302](https://github.com/perspect3vism/ad4m/pull/302)
- Fix issue where scroll was broken [PR#307](https://github.com/perspect3vism/ad4m/pull/307)

## [0.2.16] - 25/02/2023

### Added

### Changed

- Main LinkLanguage (Perspective Diff Sync) refactored to replace global/objective latest-revision with a simple gossip algorithm, where agents broadcast their revision and merge in revision of others as they are gossiped. Improves speed and resilience a lot. [PR#12 in PDiff-Sync](https://github.com/perspect3vism/perspective-diff-sync/pull/12) [PR#271](https://github.com/perspect3vism/ad4m/pull/271)

### Deprecated

### Removed

### Fixed

- Perspective Diff Sync: calculation of fast_forward_possible fixed, which prevents merge-loops (PR#13)[https://github.com/perspect3vism/perspective-diff-sync/pull/13]

## [0.2.15] - 23/02/2023

### Added

- getAd4mClient to web exports in connect [PR#259](https://github.com/perspect3vism/ad4m/pull/259)

### Changed

### Deprecated

### Removed

### Fixed

- Not slow polling after sync [PR#260](https://github.com/perspect3vism/ad4m/pull/260)
- Trusted agent popup not working consistently [PR#261](https://github.com/perspect3vism/ad4m/pull/261)

## [0.2.14] - 17/02/2023

### Added

- Adds ability to remove Telepresence signal handler [PR#251](https://github.com/perspect3vism/ad4m/pull/251)
- e92b19f (connect): Add typescript types to the build, and use web as default. Separate export for Electron.

### Changed

- "Language not created by trusted agent and is not templated" error is now shown in log and contains the meta information of the failed Language [PR#252](https://github.com/perspect3vism/ad4m/pull/252)
- 968da42 (connect): Separate event state into `authstatechange` `connectionstatechange` and `configstatechange` in ad4m-connect
- [connect] Updated utils export & made `getAd4mClient` export from web as well. [PR#259](https://github.com/perspect3vism/ad4m/pull/259)

### Deprecated

### Removed

### Fixed

- Startup when unlocking (instead of generating) agent was halted with empty log and "No Perspective controller" errors. Fixed with better error handling during unlock [PR#253](https://github.com/perspect3vism/ad4m/pull/253) and [PR#256](https://github.com/perspect3vism/ad4m/pull/256)

## [0.2.13] - 15/02/2023

### Added

- Expression "create", "get" and "get-raw" added to cli and rust-client [PR#159](https://github.com/perspect3vism/ad4m/pull/159)

### Changed

- CLI: `ad4m languages generate-boostrap` is now availabel under `ad4m dev generate-bootstrap`
- Default bootstrap-seed updated

### Deprecated

### Removed

### Fixed

- Bootstrap seed creation working with cli: `ad4m dev generate-bootstrap` [PR#247](https://github.com/perspect3vism/ad4m/pull/247)

## [0.2.12-patch-1] - 14/02/2023

### Changed

- Sets last supported version to 0.2.12

###

- Adds new language publishing agent key to trusted agents in boostrap seed

## [0.2.12] - 14/02/2023

### Added

- Telepresence implementation (real-time signals between agents in Neighbourhoods) ][PR#239](https://github.com/perspect3vism/ad4m/pull/238)
- Perspective synchronization state with easing-off retries of LinkLanguage installation and network sync [PR#235](https://github.com/perspect3vism/ad4m/pull/235)

### Changed

- SDNA Subject API and decorators improved [PR#229](https://github.com/perspect3vism/ad4m/pull/229)
- AD4M connect updated to new style [PR#242](https://github.com/perspect3vism/ad4m/pull/242)

### Deprecated

### Removed

### Fixed

- Copy/paste of proxy URL from launcher working now [PR#241](https://github.com/perspect3vism/ad4m/pull/241)
- Duplicate entries of trusted agents [also PR#241](https://github.com/perspect3vism/ad4m/pull/241)

### Security

## [0.2.11] - 02/02/2023

### Added

- Ability to revoke applications in ad4m launcher
- Added more neighbourhood url for perspective log outputs across all functions
- Installing neighbourhoods will now check if there is already one installed with that url
- Mechanism added for cleaning agents data automatically when releasing a new launcher version incompatible with older ones

### Changed

- CI test binaries now use cargo built binaries instead of nix
- Default link language updated to new perspective-diff-sync with simple latest revision link anchors & simple active agent links
- Holochain upgraded to 0.1.0
- Holochain client upraded to 0.12.0
- UI changes to launcher make style more close to ad4m website

### Deprecated

### Removed

### Fixed

- IPFS lock causing ad4m launcher to not start
- Not being able to click outside the launcher to minimize it
- Updating a link now triggers add/remove link signals
- No longer calling signedZomeCall() in HolochainService, results in reduced CPU load and function call time

### Security

---

## [0.2.10] - 12/01/2023

### Added

- AD4M version number inside of launcher UI: [#196](https://github.com/perspect3vism/ad4m/pull/196)

### Changed

### Deprecated

### Removed

### Fixed

### Security

---

## [0.2.9] - 11/01/2023

### Added

- SDNA Collection "where": [#156](https://github.com/perspect3vism/ad4m/pull/156)
- Missing build step & rust install process to README
- In ad4m-connect show a connection error telling users to check browser shields if we notice requests being blocked: [#185](https://github.com/perspect3vism/ad4m/pull/185) & [#191](https://github.com/perspect3vism/ad4m/pull/191)
- Stop scanning button in ad4m-launcher: [#155](https://github.com/perspect3vism/ad4m/pull/155)

### Changed

- In ad4m-connect after downloading ad4m-launcher; show connect instead of reconnect text: [#183](https://github.com/perspect3vism/ad4m/pull/183)
- Each Holochain DNA now has its own async queue so only DNA specific requests are ran in sync: [#184](https://github.com/perspect3vism/ad4m/pull/184)

### Deprecated

### Removed

- .AppImage build targets: [#180](https://github.com/perspect3vism/ad4m/pull/180)

### Fixed

- Cleaned up logging output from ad4m-executor & link language: [#160](https://github.com/perspect3vism/ad4m/pull/160)
- Wait for ipfs repo.lock before starting ad4m-launcher: [#182](https://github.com/perspect3vism/ad4m/pull/182)
- Block spawning multiple ad4m launchers: [#181](https://github.com/perspect3vism/ad4m/pull/181)
- Fix copy text on Linux: [#187](https://github.com/perspect3vism/ad4m/pull/187)
- Fix UI buttons on Windows: [#188](https://github.com/perspect3vism/ad4m/pull/188)
- Fix pending commit handling when joining a neighbourhood. This code ensures that a user will not submit commits to a link language until they have received some data in the case where they join a neighbourhood: [#193](https://github.com/perspect3vism/ad4m/pull/193) & [#177](https://github.com/perspect3vism/ad4m/pull/177)

### Security

---<|MERGE_RESOLUTION|>--- conflicted
+++ resolved
@@ -6,13 +6,10 @@
 ## unreleased
 
 ### Added
-<<<<<<< HEAD
  - Subject class decorators got new parameters "getter" & "setter" on @subjectProperty and "condition" on @subjectCollection which allow for adding verbatim Prolog conditions to the auto-generated Prolog SDNA code. This allows for computed properties like "isPopular" which checks for certain links/reactions being there and for collections to be filtered or otherwise computed. [PR#329](https://github.com/perspect3vism/ad4m/pull/329)
-=======
  - New callback method on PerspectiveProxy for registering callback when sync state for a given Perspective changes [PR#325](https://github.com/perspect3vism/ad4m/pull/325)
  - New method on LinkAdapter interface for reporting sync state of a given link language [PR#325](https://github.com/perspect3vism/ad4m/pull/325)
  - Perspective diff sync to mono repo as a bootstrap language [PR#325](https://github.com/perspect3vism/ad4m/pull/325)
->>>>>>> 2610086b
 
 ### Changed
  - Changed core database engine and refactored index & interface structure [PR#322](https://github.com/perspect3vism/ad4m/pull/322)
