--- conflicted
+++ resolved
@@ -6,7 +6,6 @@
 ## unreleased
 
 ### Added
-<<<<<<< HEAD
 
 ### Changed
  
@@ -31,15 +30,7 @@
 ### Fixed
  - Language controller will now check that the sync callback is available on a language before trying to call it [PR#332](https://github.com/perspect3vism/ad4m/pull/332)
 
-## [0.3.2] - 23/03/2023
-=======
-### Changed
-### Deprecated
-### Removed
-### Fixed
-
 ## [0.3.2] - 23/03/2020
->>>>>>> 15fc37c9
 
 ### Added
  - Subject class decorators got new parameters "getter" & "setter" on @subjectProperty and "condition" on @subjectCollection which allow for adding verbatim Prolog conditions to the auto-generated Prolog SDNA code. This allows for computed properties like "isPopular" which checks for certain links/reactions being there and for collections to be filtered or otherwise computed. [PR#329](https://github.com/perspect3vism/ad4m/pull/329)
