# Changelog

The format is based on [Keep a Changelog](https://keepachangelog.com/en/1.0.0/).  
This project _loosely_ adheres to [Semantic Versioning](https://semver.org/spec/v2.0.0.html). More specifically:

## unreleased

### Added
 - bootstrap languages to mono repo [PR#328](https://github.com/perspect3vism/ad4m/pull/328)
<<<<<<< HEAD
 - Added a apps changes listener so the launcher app can updated the apps list without having to switch tabs to trigger update [PR#354](https://github.com/perspect3vism/ad4m/pull/354)
=======
- Support for new UI oriented Subject class predicates (property_named_option, p3_class_icon, etc). [PR#353](https://github.com/perspect3vism/ad4m/pull/353)
>>>>>>> 9a24c26f

### Changed
 
### Deprecated

### Removed

### Fixed
 - Expression -> get would fail when executed on a Literal expression. [PR#353](https://github.com/perspect3vism/ad4m/pull/353)
## [0.3.4] - 27/03/2023

### Added

### Changed
 
### Deprecated

### Removed

### Fixed
 - Fixed bug where ipfs repo.lock cleanup would use the wrong path
 - Bug where last-seen-version would not be written after state cleanup

## [0.3.3] - 27/03/2023

### Added

### Changed
 - ipfs repo.lock now handled in the executor so ad4m-host startups will not have ipfs repo.lock conflicts [PR#333](https://github.com/perspect3vism/ad4m/pull/333)
 - Perspective diff sync now uses mutex locks to ensure its not updating its internal state in conflicting ways [PR#334](https://github.com/perspect3vism/ad4m/pull/334)
 
### Deprecated

### Removed

### Fixed
 - Language controller will now check that the sync callback is available on a language before trying to call it [PR#332](https://github.com/perspect3vism/ad4m/pull/332)

## [0.3.2] - 23/03/2020

### Added
 - Subject class decorators got new parameters "getter" & "setter" on @subjectProperty and "condition" on @subjectCollection which allow for adding verbatim Prolog conditions to the auto-generated Prolog SDNA code. This allows for computed properties like "isPopular" which checks for certain links/reactions being there and for collections to be filtered or otherwise computed. [PR#329](https://github.com/perspect3vism/ad4m/pull/329)
 - New callback method on PerspectiveProxy for registering callback when sync state for a given Perspective changes [PR#325](https://github.com/perspect3vism/ad4m/pull/325)
 - New method on LinkAdapter interface for reporting sync state of a given link language [PR#325](https://github.com/perspect3vism/ad4m/pull/325)
 - Perspective diff sync to mono repo as a bootstrap language [PR#325](https://github.com/perspect3vism/ad4m/pull/325)

### Changed
 - Changed core database engine and refactored index & interface structure [PR#322](https://github.com/perspect3vism/ad4m/pull/322)
 - Pubsub link addition/removal publishing will now await correctly [PR#322](https://github.com/perspect3vism/ad4m/pull/322)
 - Use consistent apollo & ws versions [PR#322](https://github.com/perspect3vism/ad4m/pull/322)
 - Use new holochain client version 0.12.5 [PR#322](https://github.com/perspect3vism/ad4m/pull/322)
 - Improved CI workflow where holochain binaries are always downloaded and used for all tests and builds [PR#325](https://github.com/perspect3vism/ad4m/pull/325)

- Launcher automatically authenticates with the proxy on login. [PR#303](https://github.com/perspect3vism/ad4m/pull/303)
 
### Deprecated

### Removed

### Fixed

## [0.3.1] - 10/03/2023

### Added

### Changed
- Used new agent language to help fix slow profile loading [PR#314](https://github.com/perspect3vism/ad4m/pull/314)

### Deprecated

### Removed

### Fixed
- ad4m-launcher not opening on older MacOS version [PR#311](https://github.com/perspect3vism/ad4m/pull/311)

## [0.3.0] - 09/03/2023

### Added

- After login / registration the launcher will now open by default [PR#278](https://github.com/perspect3vism/ad4m/pull/278)
- If the user has no installed applications, we now show some info about connecting apps to AD4M and a link to Flux [PR#278](https://github.com/perspect3vism/ad4m/pull/278)
- Holochain DHT status logs every 60 seconds [PR#277](https://github.com/perspect3vism/ad4m/pull/277)
- ad4m-connect connection settings gives you the option of connecting to local or remote [PR#278](https://github.com/perspect3vism/ad4m/pull/278)
- Convience overloads for telepresence functions: `setOnlineStatusU`, `sendSignalU`, `sendBroadcastU` in `NeighbourhoodProxy`, which take new type `PerspectiveUnsignedInput` as argument. This enables sending signed signals without having to create temporary perspectives. These functions sign the whole perspective including links. [PR#296](https://github.com/perspect3vism/ad4m/pull/296)
- Sticky tabs [PR#307](https://github.com/perspect3vism/ad4m/pull/307)

### Changed

- Auth screens for launcher & connect will now parse out the capabilities to a human readable string [PR#278](https://github.com/perspect3vism/ad4m/pull/278)
- Use barcode detector for proxy QR code [PR#278](https://github.com/perspect3vism/ad4m/pull/278)
- Use proper types for auth methods [PR#278](https://github.com/perspect3vism/ad4m/pull/278)
- Show appIconPath in apps tab [PR#307](https://github.com/perspect3vism/ad4m/pull/307)
- Executor now uses the new updated LinkAdapter interface [PR#276](https://github.com/perspect3vism/ad4m/pull/276)
- Use new link language in bootstrap which will skip doing dead pulls [PR#276](https://github.com/perspect3vism/ad4m/pull/276)

### Deprecated

### Removed
- Remove mantine as dependency [PR#307](https://github.com/perspect3vism/ad4m/pull/307)
- Remove tabler-icons-react as dependency [PR#307](https://github.com/perspect3vism/ad4m/pull/307)

### Fixed

- Bug on ad4m-test where apollo connection errors would polute logs [PR#295](https://github.com/perspect3vism/ad4m/pull/295)
- ad4m-test internal tests not using self but instead published package [PR#295](https://github.com/perspect3vism/ad4m/pull/295)
- ad4m-test will now always pull latest ad4m-host binary [PR#295](https://github.com/perspect3vism/ad4m/pull/295)
- AD4M launcher will no longer flash its modal on load [PR#278](https://github.com/perspect3vism/ad4m/pull/278)
- Broken CI tests using nix (fixed by bumping nix & cachix gh action versions) [PR#278](https://github.com/perspect3vism/ad4m/pull/278)
- ad4m-connect more stable by not running an async function on the constructor. This will ensure that the client exsist even if we couldn't make a connection [PR#298](https://github.com/perspect3vism/ad4m/pull/298)
- ad4m-connect will now handle connection error from port correctly and ensure UI state get's updated correctly [PR#298](https://github.com/perspect3vism/ad4m/pull/298)
- ad4m-launcher now gives feedback if password is wrong. [PR#302](https://github.com/perspect3vism/ad4m/pull/302)
- Fix issue where scroll was broken [PR#307](https://github.com/perspect3vism/ad4m/pull/307)

## [0.2.16] - 25/02/2023

### Added

### Changed

- Main LinkLanguage (Perspective Diff Sync) refactored to replace global/objective latest-revision with a simple gossip algorithm, where agents broadcast their revision and merge in revision of others as they are gossiped. Improves speed and resilience a lot. [PR#12 in PDiff-Sync](https://github.com/perspect3vism/perspective-diff-sync/pull/12) [PR#271](https://github.com/perspect3vism/ad4m/pull/271)

### Deprecated

### Removed

### Fixed

- Perspective Diff Sync: calculation of fast_forward_possible fixed, which prevents merge-loops (PR#13)[https://github.com/perspect3vism/perspective-diff-sync/pull/13]

## [0.2.15] - 23/02/2023

### Added

- getAd4mClient to web exports in connect [PR#259](https://github.com/perspect3vism/ad4m/pull/259)

### Changed

### Deprecated

### Removed

### Fixed

- Not slow polling after sync [PR#260](https://github.com/perspect3vism/ad4m/pull/260)
- Trusted agent popup not working consistently [PR#261](https://github.com/perspect3vism/ad4m/pull/261)

## [0.2.14] - 17/02/2023

### Added

- Adds ability to remove Telepresence signal handler [PR#251](https://github.com/perspect3vism/ad4m/pull/251)
- e92b19f (connect): Add typescript types to the build, and use web as default. Separate export for Electron.

### Changed

- "Language not created by trusted agent and is not templated" error is now shown in log and contains the meta information of the failed Language [PR#252](https://github.com/perspect3vism/ad4m/pull/252)
- 968da42 (connect): Separate event state into `authstatechange` `connectionstatechange` and `configstatechange` in ad4m-connect
- [connect] Updated utils export & made `getAd4mClient` export from web as well. [PR#259](https://github.com/perspect3vism/ad4m/pull/259)

### Deprecated

### Removed

### Fixed

- Startup when unlocking (instead of generating) agent was halted with empty log and "No Perspective controller" errors. Fixed with better error handling during unlock [PR#253](https://github.com/perspect3vism/ad4m/pull/253) and [PR#256](https://github.com/perspect3vism/ad4m/pull/256)

## [0.2.13] - 15/02/2023

### Added

- Expression "create", "get" and "get-raw" added to cli and rust-client [PR#159](https://github.com/perspect3vism/ad4m/pull/159)

### Changed

- CLI: `ad4m languages generate-boostrap` is now availabel under `ad4m dev generate-bootstrap`
- Default bootstrap-seed updated

### Deprecated

### Removed

### Fixed

- Bootstrap seed creation working with cli: `ad4m dev generate-bootstrap` [PR#247](https://github.com/perspect3vism/ad4m/pull/247)

## [0.2.12-patch-1] - 14/02/2023

### Changed

- Sets last supported version to 0.2.12

###

- Adds new language publishing agent key to trusted agents in boostrap seed

## [0.2.12] - 14/02/2023

### Added

- Telepresence implementation (real-time signals between agents in Neighbourhoods) ][PR#239](https://github.com/perspect3vism/ad4m/pull/238)
- Perspective synchronization state with easing-off retries of LinkLanguage installation and network sync [PR#235](https://github.com/perspect3vism/ad4m/pull/235)

### Changed

- SDNA Subject API and decorators improved [PR#229](https://github.com/perspect3vism/ad4m/pull/229)
- AD4M connect updated to new style [PR#242](https://github.com/perspect3vism/ad4m/pull/242)

### Deprecated

### Removed

### Fixed

- Copy/paste of proxy URL from launcher working now [PR#241](https://github.com/perspect3vism/ad4m/pull/241)
- Duplicate entries of trusted agents [also PR#241](https://github.com/perspect3vism/ad4m/pull/241)

### Security

## [0.2.11] - 02/02/2023

### Added

- Ability to revoke applications in ad4m launcher
- Added more neighbourhood url for perspective log outputs across all functions
- Installing neighbourhoods will now check if there is already one installed with that url
- Mechanism added for cleaning agents data automatically when releasing a new launcher version incompatible with older ones

### Changed

- CI test binaries now use cargo built binaries instead of nix
- Default link language updated to new perspective-diff-sync with simple latest revision link anchors & simple active agent links
- Holochain upgraded to 0.1.0
- Holochain client upraded to 0.12.0
- UI changes to launcher make style more close to ad4m website

### Deprecated

### Removed

### Fixed

- IPFS lock causing ad4m launcher to not start
- Not being able to click outside the launcher to minimize it
- Updating a link now triggers add/remove link signals
- No longer calling signedZomeCall() in HolochainService, results in reduced CPU load and function call time

### Security

---

## [0.2.10] - 12/01/2023

### Added

- AD4M version number inside of launcher UI: [#196](https://github.com/perspect3vism/ad4m/pull/196)

### Changed

### Deprecated

### Removed

### Fixed

### Security

---

## [0.2.9] - 11/01/2023

### Added

- SDNA Collection "where": [#156](https://github.com/perspect3vism/ad4m/pull/156)
- Missing build step & rust install process to README
- In ad4m-connect show a connection error telling users to check browser shields if we notice requests being blocked: [#185](https://github.com/perspect3vism/ad4m/pull/185) & [#191](https://github.com/perspect3vism/ad4m/pull/191)
- Stop scanning button in ad4m-launcher: [#155](https://github.com/perspect3vism/ad4m/pull/155)

### Changed

- In ad4m-connect after downloading ad4m-launcher; show connect instead of reconnect text: [#183](https://github.com/perspect3vism/ad4m/pull/183)
- Each Holochain DNA now has its own async queue so only DNA specific requests are ran in sync: [#184](https://github.com/perspect3vism/ad4m/pull/184)

### Deprecated

### Removed

- .AppImage build targets: [#180](https://github.com/perspect3vism/ad4m/pull/180)

### Fixed

- Cleaned up logging output from ad4m-executor & link language: [#160](https://github.com/perspect3vism/ad4m/pull/160)
- Wait for ipfs repo.lock before starting ad4m-launcher: [#182](https://github.com/perspect3vism/ad4m/pull/182)
- Block spawning multiple ad4m launchers: [#181](https://github.com/perspect3vism/ad4m/pull/181)
- Fix copy text on Linux: [#187](https://github.com/perspect3vism/ad4m/pull/187)
- Fix UI buttons on Windows: [#188](https://github.com/perspect3vism/ad4m/pull/188)
- Fix pending commit handling when joining a neighbourhood. This code ensures that a user will not submit commits to a link language until they have received some data in the case where they join a neighbourhood: [#193](https://github.com/perspect3vism/ad4m/pull/193) & [#177](https://github.com/perspect3vism/ad4m/pull/177)

### Security

---<|MERGE_RESOLUTION|>--- conflicted
+++ resolved
@@ -7,11 +7,8 @@
 
 ### Added
  - bootstrap languages to mono repo [PR#328](https://github.com/perspect3vism/ad4m/pull/328)
-<<<<<<< HEAD
  - Added a apps changes listener so the launcher app can updated the apps list without having to switch tabs to trigger update [PR#354](https://github.com/perspect3vism/ad4m/pull/354)
-=======
-- Support for new UI oriented Subject class predicates (property_named_option, p3_class_icon, etc). [PR#353](https://github.com/perspect3vism/ad4m/pull/353)
->>>>>>> 9a24c26f
+ - Support for new UI oriented Subject class predicates (property_named_option, p3_class_icon, etc). [PR#353](https://github.com/perspect3vism/ad4m/pull/353)
 
 ### Changed
  
