--- conflicted
+++ resolved
@@ -20,9 +20,7 @@
    - Fixed JScore service in rust crashing on windows
 - Update Holochain to 0.3.0-beta-dev.35 [PR#443](https://github.com/coasys/ad4m/pull/443)
 - Improve readability of logs [PR#443](https://github.com/coasys/ad4m/pull/443)
-<<<<<<< HEAD
 - Partially migrated the Runtime service to Rust. (DM language installation for agents is pending.) [PR#466](https://github.com/coasys/ad4m/pull/466)
-=======
 - Update Holochain to 0.3.0-beta-dev.37 [PR#449](https://github.com/coasys/ad4m/pull/449)
 - Update cli to correctly show `AgentInfo` in base64 encoded format & add. Also removes the use of jscore for getting the `AgentInfo` [PR#451](https://github.com/coasys/ad4m/pull/451)
 - Expression signing & verification migrated to Rust. [PR#452](https://github.com/coasys/ad4m/pull/452)
@@ -32,7 +30,6 @@
   - Improved Docs for sdna & subject classes.
   - Added typedoc for decorators.
 - Split `ad4m` binary into two seperate binaries `ad4m` which is client & `ad4m-executor` to spawn your executor. [PR#464](https://github.com/coasys/ad4m/pull/464)
->>>>>>> 75c8af6f
 
 ### Deprecated
 
