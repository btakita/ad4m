--- conflicted
+++ resolved
@@ -6,11 +6,8 @@
 ## unreleased
 
 ### Added
-<<<<<<< HEAD
-=======
  - After login / registration the launcher will now open by default [PR#278](https://github.com/perspect3vism/ad4m/pull/278)
  - If the user has no installed applications, we now show some info about connecting apps to AD4M and a link to Flux [PR#278](https://github.com/perspect3vism/ad4m/pull/278)
->>>>>>> cd1abcb9
  - Holochain DHT status logs every 60 seconds [PR#277](https://github.com/perspect3vism/ad4m/pull/277)
 
 ### Changed
@@ -23,14 +20,11 @@
 ### Removed
 
 ### Fixed
-<<<<<<< HEAD
  - Bug on ad4m-test where apollo connection errors would polute logs [PR#295](https://github.com/perspect3vism/ad4m/pull/295)
  - ad4m-test internal tests not using self but instead published package [PR#295](https://github.com/perspect3vism/ad4m/pull/295)
  - ad4m-test will now always pull latest ad4m-host binary [PR#295](https://github.com/perspect3vism/ad4m/pull/295)
-=======
  - AD4M launcher will no longer flash its modal on load [PR#278](https://github.com/perspect3vism/ad4m/pull/278)
  - Broken CI tests using nix (fixed by bumping nix & cachix gh action versions) [PR#278](https://github.com/perspect3vism/ad4m/pull/278)
->>>>>>> cd1abcb9
 
 ## [0.2.16] - 25/02/2013
 ### Added
