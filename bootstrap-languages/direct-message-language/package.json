{
  "name": "@perspect3vism/direct-message-language",
<<<<<<< HEAD
  "version": "0.4.3",
=======
  "version": "0.5.0",
>>>>>>> 52bb71f3
  "description": "A templateable AD4M Language for personal, per-agent direct message Languages",
  "main": "index.js",
  "scripts": {
    "test": "echo \"No direct message integration tests\"",
    "build": "run-script-os",
    "build:linux": "yarn run build-dna && tsc && rollup -c",
    "build:macos": "yarn run build-dna && tsc && rollup -c",
    "build:windows": "cd hc-dna && powershell -ExecutionPolicy Bypass -File ./build.ps1 && cd .. && tsc && rollup -c",
    "build-dna": "cd hc-dna && ./build.sh && cd ..",
    "build-nix": "yarn run build-dna && tsc && rollup -c",
    "dev": "tsc && rollup -c -w"
  },
  "author": "",
  "license": "ISC",
  "devDependencies": {
    "@perspect3vism/ad4m": "*",
    "@perspect3vism/rollup-plugin-dna": "^0.0.2",
    "@rollup/plugin-commonjs": "^14.0.0",
    "@rollup/plugin-node-resolve": "^8.0.0",
    "@rollup/plugin-typescript": "^4.0.0",
    "rollup": "^2.3.4",
    "rollup-plugin-postcss": "^3.1.8",
    "rollup-plugin-string": "^3.0.0",
    "rollup-plugin-terser": "^7.0.0",
    "run-script-os": "^1.1.6",
    "tslib": "^2.0.0",
    "typescript": "^4.2.4"
  },
  "dependencies": {
    "@types/node": "^18.0.0"
  }
}<|MERGE_RESOLUTION|>--- conflicted
+++ resolved
@@ -1,10 +1,6 @@
 {
   "name": "@perspect3vism/direct-message-language",
-<<<<<<< HEAD
-  "version": "0.4.3",
-=======
   "version": "0.5.0",
->>>>>>> 52bb71f3
   "description": "A templateable AD4M Language for personal, per-agent direct message Languages",
   "main": "index.js",
   "scripts": {
