{
<<<<<<< HEAD
  "name": "@coasys/neighbourhood-language",
  "version": "0.8.0-prerelease",
=======
  "name": "@perspect3vism/neighbourhood-language",
>>>>>>> 45aea0c2
  "description": "This is a Language for storing AD4M neighbourhood objects",
  "main": "index.js",
  "scripts": {
    "test-disabled": "echo \"No neighbourhood language integration tests\"",
    "build": "deno run --allow-all esbuild.ts"
  },
  "author": "joshuadparkin@gmail.com",
  "license": "ISC",
  "version": "0.8.0"
}<|MERGE_RESOLUTION|>--- conflicted
+++ resolved
@@ -1,10 +1,5 @@
 {
-<<<<<<< HEAD
   "name": "@coasys/neighbourhood-language",
-  "version": "0.8.0-prerelease",
-=======
-  "name": "@perspect3vism/neighbourhood-language",
->>>>>>> 45aea0c2
   "description": "This is a Language for storing AD4M neighbourhood objects",
   "main": "index.js",
   "scripts": {
