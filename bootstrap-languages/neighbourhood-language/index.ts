--- conflicted
+++ resolved
@@ -1,11 +1,5 @@
-<<<<<<< HEAD
-import type { Address, Language, LanguageContext, ExpressionUI, Interaction, HolochainLanguageDelegate } from "@perspect3vism/ad4m";
-import Adapter from "./adapter";
-import { DNA, DNA_NICK } from "./dna";
-=======
 import type { Address, Language, LanguageContext, ExpressionUI, Interaction } from "https://esm.sh/@perspect3vism/ad4m@0.5.0";
 import Adapter from "./adapter.ts";
->>>>>>> 60d68e2a
 
 function interactions(expression: Address): Interaction[] {
   return [];
