<<<<<<< HEAD
import type { Address, Expression, ExpressionAdapter, PublicSharing, LanguageContext, HolochainLanguageDelegate } from "@perspect3vism/ad4m";
import { LanguageStoragePutAdapter } from "./putAdapter";
import { DNA_NICK } from "./dna";
import { LanguageStorage } from "./languageStorage";
import type { LanguageExpression } from "./types";
=======
import type { Address, Expression, ExpressionAdapter, PublicSharing, LanguageContext } from "https://esm.sh/@perspect3vism/ad4m@0.5.0";
import { CloudflarePutAdapter } from "./putAdapter.ts";
//@ts-ignore
import axiod from "https://deno.land/x/axiod/mod.ts";
import { PROXY_URL } from "./index.ts";
>>>>>>> 60d68e2a

export default class Adapter implements ExpressionAdapter {
  putAdapter: PublicSharing;
  #DNA: HolochainLanguageDelegate;

  constructor(context: LanguageContext) {
    this.putAdapter = new LanguageStoragePutAdapter(context);
    this.#DNA = context.Holochain as HolochainLanguageDelegate;
  }

  async get(address: Address): Promise<Expression | null> {
    //Check the first two characters of address are equal to Qm
    if (address.substring(0, 2) != "Qm") {
      console.error("LanguageLanguage.get(): The address is not a valid hash");
      return null;
    }
<<<<<<< HEAD

    const storage = new LanguageStorage((fn_name, payload) => this.#DNA.call(DNA_NICK, "language_storage", fn_name, payload));

    const expression = (await storage.getLanguageExpression(address)) as LanguageExpression

    if (!expression) {
=======
    const metaDataKey = `meta-${address}`;
    
    let presignedUrl;
    try {
      const getPresignedUrl = await axiod.get(PROXY_URL+`?key=${metaDataKey}`);
      presignedUrl = getPresignedUrl.data.url;
    } catch (e) {
      console.error("Get meta information failed at getting presigned url", address);
      return null;
    }

    let metaObject;
    try {
      const getMetaObject = await axiod.get(presignedUrl);
      metaObject = getMetaObject.data;
    } catch (e) {
      console.error("Get meta information failed at getting meta information", presignedUrl);
>>>>>>> 60d68e2a
      return null;
    };

    return expression
  }
}<|MERGE_RESOLUTION|>--- conflicted
+++ resolved
@@ -1,16 +1,8 @@
-<<<<<<< HEAD
-import type { Address, Expression, ExpressionAdapter, PublicSharing, LanguageContext, HolochainLanguageDelegate } from "@perspect3vism/ad4m";
-import { LanguageStoragePutAdapter } from "./putAdapter";
-import { DNA_NICK } from "./dna";
-import { LanguageStorage } from "./languageStorage";
-import type { LanguageExpression } from "./types";
-=======
 import type { Address, Expression, ExpressionAdapter, PublicSharing, LanguageContext } from "https://esm.sh/@perspect3vism/ad4m@0.5.0";
 import { CloudflarePutAdapter } from "./putAdapter.ts";
 //@ts-ignore
 import axiod from "https://deno.land/x/axiod/mod.ts";
 import { PROXY_URL } from "./index.ts";
->>>>>>> 60d68e2a
 
 export default class Adapter implements ExpressionAdapter {
   putAdapter: PublicSharing;
@@ -27,14 +19,6 @@
       console.error("LanguageLanguage.get(): The address is not a valid hash");
       return null;
     }
-<<<<<<< HEAD
-
-    const storage = new LanguageStorage((fn_name, payload) => this.#DNA.call(DNA_NICK, "language_storage", fn_name, payload));
-
-    const expression = (await storage.getLanguageExpression(address)) as LanguageExpression
-
-    if (!expression) {
-=======
     const metaDataKey = `meta-${address}`;
     
     let presignedUrl;
@@ -52,7 +36,12 @@
       metaObject = getMetaObject.data;
     } catch (e) {
       console.error("Get meta information failed at getting meta information", presignedUrl);
->>>>>>> 60d68e2a
+      return null;
+    }
+
+    const expression = (await storage.getLanguageExpression(address)) as LanguageExpression
+
+    if (!expression) {
       return null;
     };
 
