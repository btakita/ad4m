import type { Address, PublicSharing, PerspectiveHandle, Perspective, LanguageLanguageInput, LanguageExpression, LanguageMetaInput, AgentExpression, Language, NeighbourhoodExpression  } from '@coasys/ad4m'
import { parseExprUrl, LanguageRef, Neighbourhood, PerspectiveState } from '@coasys/ad4m'

import * as Config from './Config'
import * as Db from './db'
import type { Ad4mDb } from './db'
import HolochainService, { HolochainConfiguration } from './storage-services/Holochain/HolochainService';
import AgentService from './agent/AgentService'
import LanguageController from './LanguageController'
import * as DIDs from './agent/DIDs'
import type { DIDResolver } from './agent/DIDs'
import * as PubSubDefinitions from './graphQL-interface/SubscriptionDefinitions'
import fs from 'node:fs'
import { AgentInfoResponse } from '@holochain/client'
import { v4 as uuidv4 } from 'uuid';
import { MainConfig } from './Config'
import { getPubSub, sleep } from "./utils";

export interface InitServicesParams {
    agentService: AgentService,
}
export interface InitIPFSParams {
    ipfsSwarmPort?: number,
    ipfsRepoPath?: string,
}
export interface InitHolochainParams {
    hcPortAdmin?: number,
    hcPortApp?: number,
    hcUseBootstrap?: boolean,
    hcUseProxy?: boolean,
    hcUseLocalProxy?: boolean,
    hcUseMdns?: boolean,
    passphrase?: string
    hcProxyUrl: string,
    hcBootstrapUrl: string,
}

export interface HolochainUnlockConfiguration extends HolochainConfiguration {
    passphrase: string;
}

export interface ConnectHolochainParams {
    hcPortAdmin: number,
    hcPortApp: number,
}

export default class Ad4mCore {
    #config: MainConfig;
    #holochain?: HolochainService
    //#IPFS?: IPFSType

    #agentService: AgentService
    #db: Ad4mDb
    #didResolver: DIDResolver

    #languageController?: LanguageController

    #languagesReady: Promise<void>
    #resolveLanguagesReady: (value: void) => void

    resolvers: any

    constructor(config: Config.CoreConfig) {
        this.#config = Config.init(config);

        this.#agentService = new AgentService(this.#config.rootConfigPath, this.#config.adminCredential)
<<<<<<< HEAD
        this.#runtimeService = new RuntimeService(this.#config)
        const agent = AGENT.load();
=======
        this.#agentService.load()
>>>>>>> d75127f7
        this.#db = Db.init(this.#config.dataPath)
        this.#didResolver = DIDs.init(this.#config.dataPath)
        const that = this
        this.#resolveLanguagesReady = () => {}
        this.#languagesReady = new Promise(resolve => {
            that.#resolveLanguagesReady = resolve
        })
    }

    async callResolver (type: string, fnName: string, args: any, context: any) {
        //console.log("Calling resolvers with data", type, fnName, args, context);
      if(!this.resolvers[type]) throw new Error(`Could not find resolver for type ${type}`)
      if(!this.resolvers[type][fnName]) throw new Error(`Could not find resolver function ${fnName} for type ${type}`)
      try {
        let result;
        if (args && context) {
            result = await this.resolvers[type][fnName](args, context);
        }
        if (!args) {
            result = await this.resolvers[type][fnName](context);
        }
        if (!context) {
            result = await this.resolvers[type][fnName](args);
        }
        if (!args && !context) {
            result = await this.resolvers[type][fnName]();
        }
        return {"Ok": result}
      } catch (error) {
        //@ts-ignore
        if (typeof error.message === "object") {
            //@ts-ignore
            return {"Error": JSON.stringify(error.message)};
        } else {
            //@ts-ignore
            return {"Error": error.message}
        }
      }
    }

    get holochainService(): HolochainService | undefined {
        return this.#holochain
    }

    get agentService(): AgentService {
        return this.#agentService
    }

    get languageController(): LanguageController {
        if (!this.#languageController) {
            throw Error("No languageController")
        }
        return this.#languageController!
    }

    async exit() {
        console.log("Exiting gracefully...")
        console.log("Stopping Holochain conductor")
        await this.#holochain?.stop();
        console.log("Done.")
    }

    async initIPFS(params: InitIPFSParams) {
        console.log("Init IPFS service with port ", params.ipfsSwarmPort, " at path: ", params.ipfsRepoPath);

        //let ipfs = await IPFS.init(params.ipfsSwarmPort, params.ipfsRepoPath);
        //this.#IPFS = ipfs;
    }

    async initHolochain(params: InitHolochainParams) {
        console.log("Init HolochainService with data path: ", this.#config.holochainDataPath, ". Conductor path: ", this.#config.holochainConductorPath, ". Resource path: ", this.#config.resourcePath)
        console.log(`Holochain ports: admin=${params.hcPortAdmin} app=${params.hcPortApp}`);

        const holochainConfig: HolochainConfiguration = {
            conductorPath: this.#config.holochainConductorPath,
            dataPath: this.#config.holochainDataPath,
            resourcePath: this.#config.resourcePath,
            adminPort: params.hcPortAdmin,
            appPort: params.hcPortApp,
            useBootstrap: params.hcUseBootstrap,
            useProxy: params.hcUseProxy,
            useLocalProxy: params.hcUseLocalProxy,
            useMdns: params.hcUseMdns,
            hcProxyUrl: params.hcProxyUrl,
            hcBootstrapUrl: params.hcBootstrapUrl,
        }

        this.#holochain = new HolochainService(holochainConfig)
        await this.#holochain.run({
            ...holochainConfig,
            passphrase: params.passphrase!
        });
    }

    async waitForLanguages(): Promise<void> {
        return this.#languagesReady
    }

    async languageSignal(signal: any) {
        // //@ts-ignore
        // console.log(new Date().toISOString(), "Ad4mCore.languageSignal: Got signal");
        let pubSub = getPubSub();
        //@ts-ignore
        await pubSub.publish(PubSubDefinitions.SIGNAL, { signal: JSON.stringify(signal), language: this.language });
    }

    initControllers() {
        this.#languageController = new LanguageController({
            agent: this.#agentService,
            //IPFS: this.#IPFS,
            ad4mSignal: this.languageSignal,
            config: this.#config,
<<<<<<< HEAD
        }, { holochainService: this.#holochain!, runtimeService: this.#runtimeService, db: this.#db } )
=======
        }, { holochainService: this.#holochain!, db: this.#db } )

        this.entanglementProofController
>>>>>>> d75127f7
    }

    async initLanguages() {
        await this.#languageController!.loadLanguages()
        this.#resolveLanguagesReady()
    }

    async languageApplyTemplateAndPublish(sourceLanguageHash: string, templateData: object): Promise<LanguageRef> {
        if (!this.#languageController) {
            throw Error("LanguageController not been init'd. Please init before calling language altering functions.")
        };
        let languageLanguageInput = await this.#languageController.languageApplyTemplateOnSource(sourceLanguageHash, templateData);
        return this.publish(languageLanguageInput)
    }

    async languagePublish(languagePath: string, languageMeta: LanguageMetaInput): Promise<LanguageExpression> {
        if (!fs.existsSync(languagePath)) {
            throw new Error("Language at path: " + languagePath + " does not exist");
        };
        if (!this.#languageController) {
            throw Error("LanguageController not been init'd. Please init before calling language altering functions.")
        };

        const sourceLanguage = fs.readFileSync(languagePath).toString();
        const sourceLanguageLines = sourceLanguage!.split("\n");

        const languageLanguageInput = await this.#languageController.constructLanguageLanguageInput(sourceLanguageLines, languageMeta)
        const languageRef = await this.publish(languageLanguageInput)
        return (await this.#languageController.getLanguageExpression(languageRef.address))!
    }

    async publish(languageLanguageInput: LanguageLanguageInput): Promise<LanguageRef> {
        try {
            const address = await (this.#languageController!.getLanguageLanguage().expressionAdapter!.putAdapter as PublicSharing).createPublic(languageLanguageInput)
            return {
                address,
                //@ts-ignore
                name: languageLanguageInput.meta.name
            } as LanguageRef
        } catch(e) {
            console.error("Core.installAndPublish(): ERROR creating new language:", e)
            throw e
        }
    }

    async holochainRequestAgentInfos(): Promise<AgentInfoResponse> {
        return await this.#holochain!.requestAgentInfos()
    }

    async holochainAddAgentInfos(agent_infos: AgentInfoResponse) {
        await this.#holochain!.addAgentInfos(agent_infos)
    }

    async connectToAd4mHolochainNode() {
        // //@ts-ignore
        // await this.holochainAddAgentInfos(PERSPECT3VIMS_AGENT_INFO())
        console.debug("Added AD4M Holochain agent infos.")
    }

    async initializeAgentsDirectMessageLanguage() {
        console.log("wait for languages");
        await this.waitForLanguages()
        console.log("finished wait");
        const agent = AGENT.agent();
        if(agent.directMessageLanguage) return
        console.log("Agent doesn't have direct message language set yet. Creating from template...")

        console.log("Cloning direct message language from template...");
        const templateParams = {
            uid: uuidv4(),
            recipient_did: agent?.did,
            recipient_hc_agent_pubkey: Buffer.from(await HOLOCHAIN_SERVICE.getAgentKey()).toString('hex')
        }
        console.debug("Now creating clone with parameters:", templateParams)
        const createdDmLang = await this.languageApplyTemplateAndPublish(this.#config.directMessageLanguage, templateParams)
        console.debug("DM Language cloned...")
        // Install language by calling languageByRef
        // TODO: extract language installing code into its own function
        await this.#languageController?.languageByRef(createdDmLang)
        console.debug("DM Language installed...")
        agent.directMessageLanguage = createdDmLang.address
        await this.#agentService.updateAgent(agent)
        console.debug("DM Language published...")
        console.log("Agent's direct message language successfully cloned, installed and published!")
    }

    async friendsDirectMessageLanguage(did: string): Promise<Language | null> {
        const expression = await this.#languageController!.getAgentLanguage().expressionAdapter?.get(did)! as AgentExpression
        //console.log("AGENT EXPRESSION:", expression)
        if(!expression) return null
        const dmLang = expression.data.directMessageLanguage
        //console.log("DM LANG", dmLang)
        if(dmLang)
            return await this.#languageController!.languageByRef(new LanguageRef(dmLang))
        else
            return null
    }

    async myDirectMessageLanguage(): Promise<Language> {
        const agent = AGENT.agent();
        const dmLang = agent!.directMessageLanguage!
        return await this.#languageController!.languageByRef(new LanguageRef(dmLang))
    }
}

export function create(config: Config.CoreConfig): Ad4mCore {
    return new Ad4mCore(config)
}<|MERGE_RESOLUTION|>--- conflicted
+++ resolved
@@ -64,12 +64,7 @@
         this.#config = Config.init(config);
 
         this.#agentService = new AgentService(this.#config.rootConfigPath, this.#config.adminCredential)
-<<<<<<< HEAD
-        this.#runtimeService = new RuntimeService(this.#config)
         const agent = AGENT.load();
-=======
-        this.#agentService.load()
->>>>>>> d75127f7
         this.#db = Db.init(this.#config.dataPath)
         this.#didResolver = DIDs.init(this.#config.dataPath)
         const that = this
@@ -182,13 +177,7 @@
             //IPFS: this.#IPFS,
             ad4mSignal: this.languageSignal,
             config: this.#config,
-<<<<<<< HEAD
-        }, { holochainService: this.#holochain!, runtimeService: this.#runtimeService, db: this.#db } )
-=======
         }, { holochainService: this.#holochain!, db: this.#db } )
-
-        this.entanglementProofController
->>>>>>> d75127f7
     }
 
     async initLanguages() {
