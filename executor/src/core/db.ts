import { Database } from 'aloedb-node'
import path from 'path'
<<<<<<< HEAD
import fs from 'fs';
import type { Expression, LinkExpression, PerspectiveDiff } from "@perspect3vism/ad4m";  
=======
import type { Expression, LinkExpression, LinkStatus, PerspectiveDiff } from "@perspect3vism/ad4m";  
>>>>>>> c4fd4d61

interface LinkSchema {
    perspective: string,
    linkExpression: LinkExpression,
    source: string,
    predicate: string,
    target: string,
    author: string,
    timestamp: string,
    status: LinkStatus
}

interface ExpressionSchema {
    url: string
    data: Expression
}

interface PerspectiveDiffSchema {
    perspective: string,
    additions: LinkExpression[],
    removals: LinkExpression[],
    isPending: boolean
}

export class PerspectivismDb {
    #linkDb: Database<LinkSchema>;
    #expressionDb: Database<ExpressionSchema>;
    #diffDb: Database<PerspectiveDiffSchema>;

    constructor(dbPath?: string) {
        let linkDbPath = dbPath ? path.join(dbPath, "links.json") : undefined;
        let expressionDbPath = dbPath ? path.join(dbPath, "expression.json") : undefined;
        let diffDbPath = dbPath ? path.join(dbPath, "diffs.json") : undefined;
        if (linkDbPath && !fs.existsSync(linkDbPath)) {
            fs.writeFileSync(linkDbPath, "");
        }
        if (expressionDbPath && !fs.existsSync(expressionDbPath)) {
            fs.writeFileSync(expressionDbPath, "");
        }
        if (diffDbPath && !fs.existsSync(diffDbPath)) {
            fs.writeFileSync(diffDbPath, "");
        }
        this.#linkDb = new Database<LinkSchema>(dbPath ? path.join(dbPath, "links.json") : undefined);
        this.#expressionDb = new Database<ExpressionSchema>(dbPath ? path.join(dbPath, "expression.json") : undefined);
        this.#diffDb = new Database<PerspectiveDiffSchema>(dbPath ? path.join(dbPath, "diffs.json") : undefined);
    }

    //Link Methods

    async addLink(perspectiveUuid: string, link: LinkExpression, status: LinkStatus = 'shared') {
        delete link.status
        
        await this.#linkDb.insertOne({
            perspective: perspectiveUuid,
            linkExpression: link,
            source: link.data.source,
            predicate: link.data.predicate,
            target: link.data.target,
            author: link.author,
            timestamp: link.timestamp,
            status
        } as LinkSchema)
    }

    async addManyLinks(perspectiveUuid: string, links: LinkExpression[], status: LinkStatus = 'shared') {
        await this.#linkDb.insertMany(links.map((link) => {
            return {
                perspective: perspectiveUuid,
                linkExpression: link,
                source: link.data.source,
                predicate: link.data.predicate,
                target: link.data.target,
                author: link.author,
                timestamp: link.timestamp,
                status
            } as LinkSchema
        }));
    }

    async updateLink(perspectiveUuid: string, oldLink: LinkExpression, newLink: LinkExpression) {
        await this.#linkDb.updateOne({
            perspective: perspectiveUuid,
            linkExpression: oldLink,
            source: oldLink.data.source,
            predicate: oldLink.data.predicate,
            target: oldLink.data.target,
            author: oldLink.author,
            timestamp: oldLink.timestamp,
        }, {
            perspective: perspectiveUuid,
            linkExpression: newLink,
            source: newLink.data.source,
            predicate: newLink.data.predicate,
            target: newLink.data.target,
            author: newLink.author,
            timestamp: newLink.timestamp,
        } as LinkSchema);
    }

    async removeLink(perspectiveUuid: string, link: LinkExpression) {
        delete link.status

        await this.#linkDb.deleteOne({
            perspective: perspectiveUuid,
            linkExpression: link,
            source: link.data.source,
            predicate: link.data.predicate,
            target: link.data.target,
            author: link.author,
            timestamp: link.timestamp,
        } as LinkSchema)
    }

    async getLink(perspectiveUuid: string, link: LinkExpression): Promise<LinkExpression | undefined> {
<<<<<<< HEAD
        return (await this.#linkDb.findOne({ perspective: perspectiveUuid, linkExpression: link }))?.linkExpression;
=======
        if (link.data.source == null) {
            delete link.data.source;
        };
        if (link.data.predicate == null) {
            delete link.data.predicate;
        };
        if (link.data.target == null) {
            delete link.data.target;
        };

        if (link.status) {
            delete link.status;
        }

        const foundLink = (await this.#linkDb.findOne({ perspective: perspectiveUuid, linkExpression: link }))

        const linkExpression = foundLink?.linkExpression;
        if (linkExpression?.status) {
            linkExpression.status = foundLink?.status;
        }

        return linkExpression;
>>>>>>> c4fd4d61
    }

    async getAllLinks(perspectiveUuid: string): Promise<LinkExpression[]> {
        const links = ( await this.#linkDb.findMany({ perspective: perspectiveUuid })).map((val) => {
            return {
                ...val.linkExpression,
                status: val.status
            };
        })
        .filter((val) => val !== undefined) as LinkExpression[];
        return links
    }

    async getLinksBySource(perspectiveUuid: string, source: string): Promise<LinkExpression[]> {
        const links = ( await this.#linkDb.findMany({ perspective: perspectiveUuid, source })).map((val) => {
            return {
                ...val.linkExpression,
                status: val.status
            };
        })
        .filter((val) => val !== undefined) as LinkExpression[];
        return links
    }

    async getLinksByTarget(perspectiveUuid: string, target: string): Promise<LinkExpression[]> {
        const links = ( await this.#linkDb.findMany({ perspective: perspectiveUuid, target })).map((val) => {
            return {
                ...val.linkExpression,
                status: val.status
            };
        })
        .filter((val) => val !== undefined) as LinkExpression[];
        return links
    }

    async addPendingDiff(perspectiveUuid: string, diff: PerspectiveDiff) {
        await this.#diffDb.insertOne({
            perspective: perspectiveUuid,
            additions: diff.additions,
            removals: diff.removals,
            isPending: true
        } as PerspectiveDiffSchema)
    }

    async getPendingDiffs(perspectiveUuid: string): Promise<PerspectiveDiff> {
        let additions: LinkExpression[]  = [];
        let removals: LinkExpression[] = [];
        const diffs = ( await this.#diffDb.findMany({ perspective: perspectiveUuid, isPending: true }));
        for (const diff of diffs) {
            additions = additions.concat(diff.additions);
            removals = removals.concat(diff.removals);
        };
        return {
            additions: additions,
            removals: removals
        } as PerspectiveDiff;
    }

    async clearPendingDiffs(pUUID: string) {
        await this.#diffDb.deleteMany({ perspective: pUUID, isPending: true });
    }

    // Expression Methods

    async addExpression(url: string, expression: Expression) {
        await this.#expressionDb.insertOne({
            url,
            data: expression
        } as ExpressionSchema)
    }

    async getExpression(url: string): Promise<Expression | undefined> {
        let expression = await this.#expressionDb.findOne({ url });
        if (expression) {
            return expression.data;
        } else {
            return undefined;
        }
    }
}

export function init(dbFilePath: string): PerspectivismDb {
    return new PerspectivismDb(dbFilePath)
}
<|MERGE_RESOLUTION|>--- conflicted
+++ resolved
@@ -1,11 +1,7 @@
 import { Database } from 'aloedb-node'
 import path from 'path'
-<<<<<<< HEAD
 import fs from 'fs';
-import type { Expression, LinkExpression, PerspectiveDiff } from "@perspect3vism/ad4m";  
-=======
 import type { Expression, LinkExpression, LinkStatus, PerspectiveDiff } from "@perspect3vism/ad4m";  
->>>>>>> c4fd4d61
 
 interface LinkSchema {
     perspective: string,
@@ -120,9 +116,6 @@
     }
 
     async getLink(perspectiveUuid: string, link: LinkExpression): Promise<LinkExpression | undefined> {
-<<<<<<< HEAD
-        return (await this.#linkDb.findOne({ perspective: perspectiveUuid, linkExpression: link }))?.linkExpression;
-=======
         if (link.data.source == null) {
             delete link.data.source;
         };
@@ -145,7 +138,6 @@
         }
 
         return linkExpression;
->>>>>>> c4fd4d61
     }
 
     async getAllLinks(perspectiveUuid: string): Promise<LinkExpression[]> {
