import { ApolloServer, gql, AuthenticationError } from 'apollo-server-express'
import express from 'express';
import { createServer } from 'http';
import {
    ApolloServerPluginDrainHttpServer,
} from "apollo-server-core";
import { WebSocketServer } from 'ws';
import { useServer } from 'graphql-ws/lib/use/ws';
import { makeExecutableSchema } from '@graphql-tools/schema';
import { Agent, Expression, InteractionCall, LanguageRef, PerspectiveHandle, PerspectiveState } from '@perspect3vism/ad4m'
import { exprRef2String, parseExprUrl, LanguageMeta } from '@perspect3vism/ad4m'
import { typeDefsString } from '@perspect3vism/ad4m/lib/src/typeDefs'
import type PerspectivismCore from '../PerspectivismCore'
import * as PubSub from './PubSub'
import { GraphQLScalarType } from "graphql";
import { ad4mExecutorVersion } from '../Config';
import * as Auth from '../agent/Auth'
import { checkCapability, checkTokenAuthorized } from '../agent/Auth'
import { withFilter } from 'graphql-subscriptions';
import { OuterConfig } from '../../main';
import path from 'path';
import Perspective from '../Perspective';

function checkLinkLanguageInstalled(perspective: Perspective) {
    if(perspective.state != PerspectiveState.Synced && perspective.state != PerspectiveState.LinkLanguageInstalledButNotSynced) {  
        throw new Error(`Perspective ${perspective.uuid}/${perspective.name} does not have a LinkLanguage installed. State is: ${perspective.state}`) 
    }
}

function createResolvers(core: PerspectivismCore, config: OuterConfig) {
    const pubsub = PubSub.get()
    return {
        Query: {
            //@ts-ignore
            agent: (parent, args, context, info) => {
                checkCapability(context.capabilities, Auth.AGENT_READ_CAPABILITY)
                return core.agentService.agent
            },
            //@ts-ignore
            agentByDID: async (parent, args, context, info) => {
                checkCapability(context.capabilities, Auth.AGENT_READ_CAPABILITY)
                const { did } = args;
                if (did != core.agentService.did) {
                    const agentLanguage = core.languageController.getAgentLanguage().expressionAdapter;
                    if (!agentLanguage) {
                        throw Error("Agent language does not have an expression adapter")
                    }
                    const expr = await agentLanguage.get(did);
                    if (expr != null) {
                        return expr.data;
                    } else {
                        return null
                    }
                } else {
                    return core.agentService.agent
                }
            },
            //@ts-ignore
            agentStatus: (parent, args, context, info) => {
                checkCapability(context.capabilities, Auth.AGENT_READ_CAPABILITY)
                return core.agentService.dump()
            },
            //@ts-ignore
            agentIsLocked: (parent, args, context, info) => {
                return !core.agentService.isUnlocked
            },
            //@ts-ignore
            agentGetApps: async (parent, args, context, info) => {
                checkCapability(context.capabilities, Auth.AGENT_AUTH_CAPABILITY)
                let apps = await core.agentService.getApps()
                return apps;

            },
            //@ts-ignore
            expression: async (parent, args, context, info) => {
                checkCapability(context.capabilities, Auth.EXPRESSION_READ_CAPABILITY)
                const url = args.url.toString();
                const ref = parseExprUrl(url)
                const expression = await core.languageController.getExpression(ref);
                if(expression) {
                    expression.ref = ref
                    expression.url = url
                    expression.data = JSON.stringify(expression.data)
                }
                return expression
            },
            //@ts-ignore
            expressionMany: async (parent, args, context, info) => {
                checkCapability(context.capabilities, Auth.EXPRESSION_READ_CAPABILITY)
                const { urls } = args;
                const expressionPromises = [];
                for (const url of urls) {
                    expressionPromises.push(core.languageController.getExpression(parseExprUrl(url)));
                };
                const results = await Promise.all(expressionPromises);

                return results.map((expression: Expression|null, index) => {
                    if(expression) {
                        expression.ref = parseExprUrl(urls[index]);
                        expression.url = urls[index];
                        expression.data = JSON.stringify(expression.data);
                    }
                    return expression
                })
            },
            //@ts-ignore
            expressionRaw: async (parent, args, context, info) => {
                checkCapability(context.capabilities, Auth.EXPRESSION_READ_CAPABILITY)
                const ref = parseExprUrl(args.url.toString())
                const expression = await core.languageController.getExpression(ref) as any
                return JSON.stringify(expression)
            },
            //@ts-ignore
            expressionInteractions: async (parent, args, context, info) => {
                checkCapability(context.capabilities, Auth.EXPRESSION_READ_CAPABILITY)
                const { url } = args
                const result = await core.languageController.expressionInteractions(url)
                return result
            },
            //@ts-ignore
            language: async (parent, args, context, info) => {
                checkCapability(context.capabilities, Auth.LANGUAGE_READ_CAPABILITY)
                const { address } = args
                const lang = await core.languageController.languageByRef({address, name: ""} as LanguageRef) as any
                lang.address = address
                return lang
            },
            //@ts-ignore
            languageMeta: async (parent, args, context, info) => {
                checkCapability(context.capabilities, Auth.LANGUAGE_READ_CAPABILITY)
                const { address } = args
                const languageExpression = await core.languageController.getLanguageExpression(address)
                if(!languageExpression)
                    throw new Error(`Language not found: ${address}`)
                const internal = languageExpression.data
                let meta = new LanguageMeta()
                meta.name = internal.name
                meta.address = address
                meta.description = internal.description
                meta.author = languageExpression.author
                meta.templated = internal.templateSourceLanguageAddress != undefined
                meta.templateSourceLanguageAddress = internal.templateSourceLanguageAddress
                meta.templateAppliedParams = internal.templateAppliedParams
                meta.possibleTemplateParams = internal.possibleTemplateParams
                meta.sourceCodeLink = internal.sourceCodeLink

                return meta
            },

            //@ts-ignore
            languageSource: async (parent, args, context, info) => {
                checkCapability(context.capabilities, Auth.LANGUAGE_READ_CAPABILITY)
                const { address } = args
                const languageSource = await core.languageController.getLanguageSource(address)
                if(!languageSource)
                    throw new Error(`Language not found: ${address}`)

                return languageSource
            },

            //@ts-ignore
            languages: (parent, args, context, info) => {
                checkCapability(context.capabilities, Auth.LANGUAGE_READ_CAPABILITY)
                let filter
                if(args.filter && args.filter !== '') filter = args.filter
                return core.languageController.filteredLanguageRefs(filter)
            },

            //@ts-ignore
            neighbourhoodOtherAgents: async (parent, args, context, info) => {
                checkCapability(context.capabilities, Auth.NEIGHBOURHOOD_UPDATE_CAPABILITY)
                const { perspectiveUUID } = args
                const perspective = core.perspectivesController.perspective(perspectiveUUID)
                if(!perspective) {  throw new Error(`Perspective not found: ${perspectiveUUID}`) }
                checkLinkLanguageInstalled(perspective)
                return await perspective.othersInNeighbourhood()
            },

            //@ts-ignore
            neighbourhoodHasTelepresenceAdapter: async (parent, args, context, info) => {
                checkCapability(context.capabilities, Auth.NEIGHBOURHOOD_READ_CAPABILITY)
                const { perspectiveUUID } = args
                const perspective = core.perspectivesController.perspective(perspectiveUUID)
                if(!perspective) {  throw new Error(`Perspective not found: ${perspectiveUUID}`) }
                checkLinkLanguageInstalled(perspective)
                const telepresenceAdapter = await perspective.getTelepresenceAdapter()
                return telepresenceAdapter != undefined
            },

            //@ts-ignore
            neighbourhoodOnlineAgents: async (parent, args, context, info) => {
                checkCapability(context.capabilities, Auth.NEIGHBOURHOOD_READ_CAPABILITY)
                const { perspectiveUUID } = args
                const perspective = core.perspectivesController.perspective(perspectiveUUID)
                if(!perspective) {  throw new Error(`Perspective not found: ${perspectiveUUID}`) }
                checkLinkLanguageInstalled(perspective)
                const telepresenceAdapter = await perspective.getTelepresenceAdapter()
                if(!telepresenceAdapter) {  throw new Error(`Neighbourhood ${perspective.sharedUrl} has no Telepresence Adapter.`) }
                return await telepresenceAdapter!.getOnlineAgents()
            },
            
            //@ts-ignore
            perspective: (parent, args, context, info) => {
                const id = args.uuid
                checkCapability(context.capabilities, Auth.perspectiveQueryCapability([id]))
                return core.perspectivesController.perspectiveID(id)
            },
            //@ts-ignore
            perspectiveQueryLinks: async (parent, args, context, info) => {
                const { uuid, query } = args
                checkCapability(context.capabilities, Auth.perspectiveQueryCapability([uuid]))
                const perspective = core.perspectivesController.perspective(uuid)
                //console.log("querying on", perspective, query, uuid);
                return await perspective.getLinks(query)
            },
            //@ts-ignore
            perspectiveQueryProlog: async (parent, args, context, info) => {
                const { uuid, query } = args
                checkCapability(context.capabilities, Auth.perspectiveQueryCapability([uuid]))
                const perspective = core.perspectivesController.perspective(uuid)
                return JSON.stringify(await perspective.prologQuery(query))
            },
            //@ts-ignore
            perspectiveSnapshot: async (parent, args, context, info) => {
                const id = args.uuid
                checkCapability(context.capabilities, Auth.perspectiveQueryCapability([id]))
                return await core.perspectivesController.perspectiveSnapshot(id)
            },
            //@ts-ignore
            perspectives: (parent, args, context, info) => {
                checkCapability(context.capabilities, Auth.perspectiveQueryCapability(["*"]))
                return core.perspectivesController.allPerspectiveHandles()
            },
            //@ts-ignore
            getTrustedAgents: (parent, args, context, info) => {
                checkCapability(context.capabilities, Auth.RUNTIME_TRUSTED_AGENTS_READ_CAPABILITY)
                return core.runtimeService.getTrustedAgents();
            },

            //@ts-ignore
            runtimeKnownLinkLanguageTemplates: (parent, args, context, info) => {
                checkCapability(context.capabilities, Auth.RUNTIME_KNOWN_LINK_LANGUAGES_READ_CAPABILITY)
                return core.runtimeService.knowLinkLanguageTemplates();
            },

            //@ts-ignore
            runtimeFriends: (parent, args, context, info) => {
                checkCapability(context.capabilities, Auth.RUNTIME_FRIENDS_READ_CAPABILITY)
                return core.runtimeService.friends();
            },

            //@ts-ignore
            runtimeHcAgentInfos: async (parent, args, context, info) => {
                checkCapability(context.capabilities, Auth.RUNTIME_HC_AGENT_INFO_READ_CAPABILITY)
                return JSON.stringify(await core.holochainRequestAgentInfos())
            },

            //@ts-ignore
            runtimeFriendStatus: async (parent, args, context, info) => {
                checkCapability(context.capabilities, Auth.RUNTIME_FRIEND_STATUS_READ_CAPABILITY)
                const { did } = args
                if(!core.runtimeService.friends().includes(did)) throw `${did} is not a friend`
                const dmLang = await core.friendsDirectMessageLanguage(did)
                if(dmLang)
                    return await dmLang.directMessageAdapter!.status()
                else
                    return undefined
            },

            //@ts-ignore
            runtimeMessageInbox: async (parent, args, context, info) => {
                checkCapability(context.capabilities, Auth.RUNTIME_MESSAGES_READ_CAPABILITY)
                const { filter } = args
                const dmLang = await core.myDirectMessageLanguage()
                return await dmLang.directMessageAdapter!.inbox(filter)
            },
            //@ts-ignore
            runtimeMessageOutbox: (parent, args, context, info) => {
                checkCapability(context.capabilities, Auth.RUNTIME_MESSAGES_READ_CAPABILITY)
                const { filter } = args
                return core.runtimeService.getMessagesOutbox(filter)
            },
            //@ts-ignore
            runtimeInfo: (parent, args) => {
                const isInitialized = core.agentService.isInitialized();
                const isUnlocked = core.agentService.isUnlocked();
                return {
                    ad4mExecutorVersion: ad4mExecutorVersion,
                    isUnlocked,
                    isInitialized
                }
            }
        },
        Mutation: {
            //@ts-ignore
            agentRemoveApp: async (parent, args, context, info) => {
                checkCapability(context.capabilities, Auth.AGENT_AUTH_CAPABILITY)
                const { requestId } = args;
                await core.agentService.removeApp(requestId)
                return await core.agentService.getApps();

            },
            //@ts-ignore
            agentRevokeToken: async (parent, args, context, info) => {
                checkCapability(context.capabilities, Auth.AGENT_AUTH_CAPABILITY)
                const { requestId } = args;
                await core.agentService.revokeAppToken(requestId)
                return await core.agentService.getApps();
            },
            //@ts-ignore
            addTrustedAgents: (parent, args, context, info) => {
                checkCapability(context.capabilities, Auth.RUNTIME_TRUSTED_AGENTS_CREATE_CAPABILITY)
                const { agents } = args;
                core.runtimeService.addTrustedAgents(agents);
                return core.runtimeService.getTrustedAgents();
            },
            //@ts-ignore
            deleteTrustedAgents: (parent, args, context, info) => {
                checkCapability(context.capabilities, Auth.RUNTIME_TRUSTED_AGENTS_DELETE_CAPABILITY)
                const { agents } = args;
                core.runtimeService.deleteTrustedAgents(agents);
                return core.runtimeService.getTrustedAgents();
            },
            //@ts-ignore
            runtimeAddKnownLinkLanguageTemplates: (parent, args, context, info) => {
                checkCapability(context.capabilities, Auth.RUNTIME_KNOWN_LINK_LANGUAGES_CREATE_CAPABILITY)
                const { addresses } = args;
                core.runtimeService.addKnowLinkLanguageTemplates(addresses);
                return core.runtimeService.knowLinkLanguageTemplates();
            },
            //@ts-ignore
            runtimeRemoveKnownLinkLanguageTemplates: (parent, args, context, info) => {
                checkCapability(context.capabilities, Auth.RUNTIME_KNOWN_LINK_LANGUAGES_DELETE_CAPABILITY)
                const { addresses } = args;
                core.runtimeService.removeKnownLinkLanguageTemplates(addresses);
                return core.runtimeService.knowLinkLanguageTemplates();
            },
            //@ts-ignore
            runtimeAddFriends: async (parent, args, context, info) => {
                checkCapability(context.capabilities, Auth.RUNTIME_FRIENDS_CREATE_CAPABILITY)
                const { dids } = args;
                core.runtimeService.addFriends(dids);
                //@ts-ignore
                await Promise.all(dids.map(did => core.friendsDirectMessageLanguage(did)))
                return core.runtimeService.friends();
            },
            //@ts-ignore
            runtimeRemoveFriends: (parent, args, context, info) => {
                checkCapability(context.capabilities, Auth.RUNTIME_FRIENDS_DELETE_CAPABILITY)
                const { dids } = args;
                core.runtimeService.removeFriends(dids);
                return core.runtimeService.friends();
            },
            //@ts-ignore
            agentGenerate: async (parent, args, context, info) => {
                checkCapability(context.capabilities, Auth.AGENT_CREATE_CAPABILITY)
                await core.agentService.createNewKeys()
                await core.agentService.save(args.passphrase)
                const {hcPortAdmin, connectHolochain, hcPortApp, hcUseLocalProxy, hcUseMdns, hcUseProxy, hcUseBootstrap} = config;

                if (connectHolochain) {
                  await core.connectHolochain( {hcPortAdmin: hcPortAdmin!, hcPortApp: hcPortApp!} );
                } else {
                  await core.initHolochain({ hcPortAdmin, hcPortApp, hcUseLocalProxy, hcUseMdns, hcUseProxy, hcUseBootstrap, passphrase: args.passphrase });
                }


                if (!config.languageLanguageOnly) {
                    await core.waitForAgent();
                    core.initControllers()
                    await core.initLanguages()
                    await core.initializeAgentsDirectMessageLanguage()
                }

                const agent = core.agentService.dump();

                pubsub.publish(PubSub.AGENT_STATUS_CHANGED, agent)

                console.log("\x1b[32m", "AD4M init complete", "\x1b[0m");

                return agent;
            },
            //@ts-ignore
            agentImport: async (parent, args, context, info) => {
                checkCapability(context.capabilities, Auth.AGENT_CREATE_CAPABILITY)
                const { did, didDocument, keystore, passphrase } = args;
                await core.agentService.initialize(did, didDocument, keystore, passphrase)
                return core.agentService.dump()
            },
            //@ts-ignore
            agentLock: (parent, args, context, info) => {
                checkCapability(context.capabilities, Auth.AGENT_LOCK_CAPABILITY)
                core.agentService.lock(args.passphrase)
                return core.agentService.dump()
            },
            //@ts-ignore
            agentUnlock: async (parent, args, context, info) => {
                checkCapability(context.capabilities, Auth.AGENT_UNLOCK_CAPABILITY)
                let failed = false
                try {
                    await core.agentService.unlock(args.passphrase)
                } catch(e) {
                    failed = true
                }

                if(!failed) {
                    try {
                        core.perspectivesController;
                        await core.waitForAgent();
                        core.initControllers()
                        await core.initLanguages();
                    } catch (e) {
                        // @ts-ignore
                        const {hcPortAdmin, connectHolochain, hcPortApp, hcUseLocalProxy, hcUseMdns, hcUseProxy, hcUseBootstrap} = config;
    
                        if (connectHolochain) {
                            await core.connectHolochain( {hcPortAdmin: hcPortAdmin!, hcPortApp: hcPortApp!} );
                        } else {
                            await core.initHolochain({ hcPortAdmin, hcPortApp, hcUseLocalProxy, hcUseMdns, hcUseProxy, hcUseBootstrap, passphrase: args.passphrase });
                            await core.waitForAgent();
                            core.initControllers()
                            await core.initLanguages()
                        }
    
                        console.log("\x1b[32m", "AD4M init complete", "\x1b[0m");
                    }

                    await core.agentService.ensureAgentExpression();
                }

                const dump = core.agentService.dump() as any

                if(failed) {
                    dump.error = "Wrong passphrase"
                }

                return dump
            },
            //@ts-ignore
            agentUpdateDirectMessageLanguage: async (parent, args, context, info) => {
                checkCapability(context.capabilities, Auth.AGENT_UPDATE_CAPABILITY)
                const { directMessageLanguage } = args;
                let currentAgent = core.agentService.agent;
                if (!currentAgent) {
                    throw Error("No current agent init'd")
                }
                currentAgent.directMessageLanguage = directMessageLanguage;
                await core.agentService.updateAgent(currentAgent);
                return currentAgent;
            },
            //@ts-ignore
            agentUpdatePublicPerspective: async (parent, args, context, info) => {
                checkCapability(context.capabilities, Auth.AGENT_UPDATE_CAPABILITY)
                const {perspective} = args;
                let currentAgent = core.agentService.agent;
                if (!currentAgent) {
                    throw Error("No current agent init'd")
                }
                currentAgent.perspective = perspective;
                await core.agentService.updateAgent(currentAgent);
                return currentAgent;
            },
            //@ts-ignore
            agentRequestCapability: async (parent, args, context, info) => {
                checkCapability(context.capabilities, Auth.AGENT_AUTH_CAPABILITY)
                const { appName, appDesc, appUrl, capabilities } = args;
                let token = core.agentService.requestCapability(appName, appDesc, appUrl, capabilities);
                return token;
            },
            //@ts-ignore
            agentPermitCapability: (parent, args, context, info) => {
                checkCapability(context.capabilities, Auth.AGENT_PERMIT_CAPABILITY)
                const { auth } = args;
                return core.agentService.permitCapability(auth, context.capabilities);
            },
            //@ts-ignore
            agentGenerateJwt: async (parent, args, context, info) => {
                checkCapability(context.capabilities, Auth.AGENT_AUTH_CAPABILITY)
                const { requestId, rand } = args;
                let jwt = await core.agentService.generateJwt(requestId, rand)
                return jwt;
            },
            //@ts-ignore
            agentSignMessage: async (parent, args, context, info) => {
                checkCapability(context.capabilities, Auth.AGENT_SIGN_CAPABILITY)
                const { message } = args;
                let sig = await core.agentService.signMessage(message)
                return sig
            },
            //@ts-ignore
            expressionCreate: async (parent, args, context, info) => {
                checkCapability(context.capabilities, Auth.EXPRESSION_CREATE_CAPABILITY)
                const { languageAddress, content } = args
                const langref = { address: languageAddress } as LanguageRef
                const expref = await core.languageController.expressionCreate(langref, JSON.parse(content))
                return exprRef2String(expref)
            },
            //@ts-ignore
            expressionInteract: async (parent, args, context, info) => {
                checkCapability(context.capabilities, Auth.EXPRESSION_UPDATE_CAPABILITY)
                let { url, interactionCall } = args
                interactionCall = new InteractionCall(interactionCall.name, JSON.parse(interactionCall.parametersStringified))
                const result = await core.languageController.expressionInteract(url, interactionCall)
                return result
            },
            //@ts-ignore
            languageApplyTemplateAndPublish: async (parent, args, context, info) => {
                checkCapability(context.capabilities, Auth.LANGUAGE_CREATE_CAPABILITY)
                const { sourceLanguageHash, templateData } = args;
                return await core.languageApplyTemplateAndPublish(sourceLanguageHash, JSON.parse(templateData));
            },
            //@ts-ignore
            languagePublish: async (parent, args, context, info) => {
                checkCapability(context.capabilities, Auth.LANGUAGE_CREATE_CAPABILITY)
                const { languagePath, languageMeta } = args;
                const expression = await core.languagePublish(languagePath, languageMeta);
                const internal = expression.data
                let meta = new LanguageMeta()
                meta.name = internal.name
                meta.address = internal.address
                meta.description = internal.description
                meta.author = expression.author
                meta.templated = internal.templateSourceLanguageAddress != undefined
                meta.templateSourceLanguageAddress = internal.templateSourceLanguageAddress
                meta.templateAppliedParams = internal.templateAppliedParams
                meta.possibleTemplateParams = internal.possibleTemplateParams
                meta.sourceCodeLink = internal.sourceCodeLink
                return meta
            },
            //@ts-ignore
            languageRemove: async (parent, args, context, info) => {
                checkCapability(context.capabilities, Auth.LANGUAGE_DELETE_CAPABILITY)
                const { address } = args
                try {
                    await core.languageController.languageRemove(address)
                } catch (e) {
                    console.error("Executor.languageDelete: Error removing language", e)
                    return false
                }
                return true
            },
            //@ts-ignore
            languageWriteSettings: async (parent, args, context, info) => {
                checkCapability(context.capabilities, Auth.LANGUAGE_UPDATE_CAPABILITY)
                const { languageAddress, settings } = args
                await core.languageController.putSettings(languageAddress, JSON.parse(settings))
                return true
            },
            //@ts-ignore
            neighbourhoodJoinFromUrl: async (parent, args, context, info) => {
                checkCapability(context.capabilities, Auth.NEIGHBOURHOOD_READ_CAPABILITY)
                const { url } = args;
                try{
                    return await core.installNeighbourhood(url);
                } catch(e) {
                    console.error(`Error while trying to join neighbourhood '${url}':`, e)
                    throw e
                }

            },
            //@ts-ignore
            neighbourhoodPublishFromPerspective: async (parent, args, context, info) => {
                checkCapability(context.capabilities, Auth.NEIGHBOURHOOD_CREATE_CAPABILITY)
                const { linkLanguage, meta, perspectiveUUID } = args
                const perspective = core.perspectivesController.perspective(perspectiveUUID)
                if(perspective.neighbourhood && perspective.sharedUrl)
                    throw new Error(`Perspective ${perspective.name} (${perspective.uuid}) is already shared`);

                try{
                    return await core.neighbourhoodPublishFromPerspective(perspectiveUUID, linkLanguage, meta)
                } catch(e) {
                    console.error(`Error while trying to publish:`, e)
                    throw e
                }
            },

            //@ts-ignore
            neighbourhoodSetOnlineStatus: async (parent, args, context, info) => {
                checkCapability(context.capabilities, Auth.NEIGHBOURHOOD_UPDATE_CAPABILITY)
                const { perspectiveUUID, status } = args
                const perspective = core.perspectivesController.perspective(perspectiveUUID)
                if(!perspective) {  throw new Error(`Perspective not found: ${perspectiveUUID}`) }
                checkLinkLanguageInstalled(perspective)
                const telepresenceAdapter = await perspective.getTelepresenceAdapter()
                if(!telepresenceAdapter) {  throw new Error(`Neighbourhood ${perspective.sharedUrl} has no Telepresence Adapter.`) }
                const statusExpression = core.agentService.createSignedExpression(status)
                await telepresenceAdapter!.setOnlineStatus(statusExpression)
                return true
            },

            //@ts-ignore
            neighbourhoodSendSignal: async (parent, args, context, info) => {
                checkCapability(context.capabilities, Auth.NEIGHBOURHOOD_UPDATE_CAPABILITY)
                const { perspectiveUUID, remoteAgentDid, payload } = args
                const perspective = core.perspectivesController.perspective(perspectiveUUID)
                if(!perspective) {  throw new Error(`Perspective not found: ${perspectiveUUID}`) }
                checkLinkLanguageInstalled(perspective)
                const telepresenceAdapter = await perspective.getTelepresenceAdapter()
                if(!telepresenceAdapter) {  throw new Error(`Neighbourhood ${perspective.sharedUrl} has no Telepresence Adapter.`) }
                const payloadExpression = core.agentService.createSignedExpression(payload)
<<<<<<< HEAD
                await telepresenceAdapter!.sendSignal(recipient, payloadExpression)
                return true
=======
                return await telepresenceAdapter!.sendSignal(remoteAgentDid, payloadExpression)
>>>>>>> e80ed6bf
            },

            //@ts-ignore
            neighbourhoodSendBroadcast: async (parent, args, context, info) => {
                checkCapability(context.capabilities, Auth.NEIGHBOURHOOD_UPDATE_CAPABILITY)
                const { perspectiveUUID, payload } = args
                const perspective = core.perspectivesController.perspective(perspectiveUUID)
                if(!perspective) {  throw new Error(`Perspective not found: ${perspectiveUUID}`) }
                checkLinkLanguageInstalled(perspective)
                const telepresenceAdapter = await perspective.getTelepresenceAdapter()
                if(!telepresenceAdapter) {  throw new Error(`Neighbourhood ${perspective.sharedUrl} has no Telepresence Adapter.`) }
                const payloadExpression = core.agentService.createSignedExpression(payload)
                await telepresenceAdapter!.sendBroadcast(payloadExpression)
                return true
            },

            //@ts-ignore
            perspectiveAdd: (parent, args, context, info) => {
                checkCapability(context.capabilities, Auth.PERSPECTIVE_CREATE_CAPABILITY)
                const { name } = args;
                return core.perspectivesController.add(name)
            },
            //@ts-ignore
            perspectiveAddLink: async (parent, args, context, info) => {
                const { uuid, link } = args
                checkCapability(context.capabilities, Auth.perspectiveUpdateCapability([uuid]))
                const perspective = core.perspectivesController.perspective(uuid)
                return await perspective.addLink(link)
            },
            //@ts-ignore
            perspectiveAddLinks: async (parent, args, context, info) => {
                const { uuid, links } = args
                checkCapability(context.capabilities, Auth.perspectiveUpdateCapability([uuid]))
                const perspective = core.perspectivesController.perspective(uuid)
                return await perspective.addLinks(links)
            },
            //@ts-ignore
            perspectiveAddLinkExpression: async (parent, args, context, info) => {
                const { uuid, link } = args
                checkCapability(context.capabilities, Auth.perspectiveUpdateCapability([uuid]))
                const perspective = core.perspectivesController.perspective(uuid)
                return await perspective.addLink(link)
            },
            //@ts-ignore
            perspectiveRemove: (parent, args, context, info) => {
                const { uuid } = args
                checkCapability(context.capabilities, Auth.perspectiveDeleteCapability([uuid]))
                core.perspectivesController.remove(uuid)
                return true
            },
            //@ts-ignore
            perspectiveRemoveLink: async (parent, args, context, info) => {
                // console.log("GQL| removeLink:", args)
                const { uuid, link } = args
                checkCapability(context.capabilities, Auth.perspectiveUpdateCapability([uuid]))
                const perspective = core.perspectivesController.perspective(uuid)
                await perspective.removeLink(link)
                return true
            },
            //@ts-ignore
            perspectiveRemoveLinks: async (parent, args, context, info) => {
                const { uuid, links } = args
                checkCapability(context.capabilities, Auth.perspectiveUpdateCapability([uuid]))
                const perspective = core.perspectivesController.perspective(uuid)
                return await perspective.removeLinks(links)
            },
            //@ts-ignore
            perspectiveLinkMutations: async (parent, args, context, info) => {
                const { uuid, mutations } = args
                checkCapability(context.capabilities, Auth.perspectiveUpdateCapability([uuid]))
                const perspective = core.perspectivesController.perspective(uuid)
                return await perspective.linkMutations(mutations)
            },
            //@ts-ignore
            perspectiveUpdate: (parent, args, context, info) => {
                const { uuid, name } = args
                checkCapability(context.capabilities, Auth.perspectiveUpdateCapability([uuid]))
                return core.perspectivesController.update(uuid, name);
            },
            //@ts-ignore
            perspectiveUpdateLink: async (parent, args, context, info) => {
                const { uuid, oldLink, newLink } = args
                checkCapability(context.capabilities, Auth.perspectiveUpdateCapability([uuid]))
                const perspective = core.perspectivesController.perspective(uuid)
                return await perspective.updateLink(oldLink, newLink)
            },
            //@ts-ignore
            runtimeOpenLink: (parent, args) => {
                const { url } = args
                console.log("openLinkExtern:", url)
                //shell.openExternal(url)
                return true
            },
            //@ts-ignore
            runtimeQuit: (parent, args, context, info) => {
                checkCapability(context.capabilities, Auth.RUNTIME_QUIT_CAPABILITY)
                process.exit(0)
                return true
            },
            //@ts-ignore
            runtimeHcAddAgentInfos: async (parent, args, context, info) => {
                checkCapability(context.capabilities, Auth.RUNTIME_HC_AGENT_INFO_CREATE_CAPABILITY)
                const { agentInfos } = args
                //@ts-ignore
                const parsed = JSON.parse(agentInfos).map(info => {
                    return {
                        //@ts-ignore
                        agent: Buffer.from(info.agent.data),
                        //@ts-ignore
                        signature: Buffer.from(info.signature.data),
                        //@ts-ignore
                        agent_info: Buffer.from(info.agent_info.data)
                    }
                })

                await core.holochainAddAgentInfos(parsed)
                return true
            },

            //@ts-ignore
            runtimeSetStatus: async (parent, args, context, info) => {
                checkCapability(context.capabilities, Auth.RUNTIME_MY_STATUS_UPDATE_CAPABILITY)
                const { status } = args
                const dmLang = await core.myDirectMessageLanguage()
                await dmLang.directMessageAdapter!.setStatus(status)
                return true
            },

            //@ts-ignore
            runtimeFriendSendMessage: async (parent, args, context, info) => {
                checkCapability(context.capabilities, Auth.RUNTIME_MESSAGES_CREATE_CAPABILITY)
                const { did, message } = args
                if(!core.runtimeService.friends().includes(did)) throw `${did} is not a friend`
                const dmLang = await core.friendsDirectMessageLanguage(did)
                if(!dmLang) return false

                let wasSent = false
                let messageExpression
                try {
                    const status = await dmLang.directMessageAdapter!.status()
                    if(status) {
                        messageExpression = await dmLang.directMessageAdapter!.sendP2P(message)
                        wasSent = true
                    } else {
                        throw "Friends seems offline"
                    }
                } catch(e) {
                    messageExpression = await dmLang.directMessageAdapter!.sendInbox(message)
                    wasSent = true
                }

                if(wasSent && messageExpression) {
                    core.runtimeService.addMessageOutbox(did, messageExpression)
                }
                return wasSent
            }

        },

        Subscription: {
            agentUpdated: {
                //@ts-ignore
                subscribe: (parent, args, context, info) => {
                    checkCapability(context.capabilities, Auth.AGENT_SUBSCRIBE_CAPABILITY)
                    return pubsub.asyncIterator(PubSub.AGENT_UPDATED)
                },
                //@ts-ignore
                resolve: payload => payload
            },
            agentStatusChanged: {
                //@ts-ignore
                subscribe: (parent, args, context, info) => {
                    return pubsub.asyncIterator(PubSub.AGENT_STATUS_CHANGED)
                },
                //@ts-ignore
                resolve: payload => payload
            },

            neighbourhoodSignal: {
                //@ts-ignore
                subscribe: (parent, args, context, info) => {
                    checkCapability(context.capabilities, Auth.PERSPECTIVE_SUBSCRIBE_CAPABILITY)
                    return withFilter(
                        () => pubsub.asyncIterator(PubSub.NEIGHBOURHOOD_SIGNAL_RECEIVED_TOPIC),
                        (payload, argsInner) => payload.perspective.uuid === argsInner.uuid
                    )(undefined, args)
                },
                //@ts-ignore
                resolve: payload => payload?.signal
            },
            runtimeMessageReceived: {
                //@ts-ignore
                subscribe: (parent, args, context, info) => {
                    checkCapability(context.capabilities, Auth.RUNTIME_MESSAGES_SUBSCRIBE_CAPABILITY)
                    return pubsub.asyncIterator(PubSub.DIRECT_MESSAGE_RECEIVED)
                },
                //@ts-ignore
                resolve: payload => payload
            },
            perspectiveAdded: {
                //@ts-ignore
                subscribe: (parent, args, context, info) => {
                    checkCapability(context.capabilities, Auth.PERSPECTIVE_SUBSCRIBE_CAPABILITY)
                    return pubsub.asyncIterator(PubSub.PERSPECTIVE_ADDED_TOPIC)
                },
                //@ts-ignore
                resolve: payload => payload?.perspective
            },
            perspectiveLinkAdded: {
                //@ts-ignore
                subscribe: (parent, args, context, info) => {
                    checkCapability(context.capabilities, Auth.PERSPECTIVE_SUBSCRIBE_CAPABILITY)
                    return withFilter(
                        () => pubsub.asyncIterator(PubSub.LINK_ADDED_TOPIC),
                        (payload, argsInner) => payload.perspective.uuid === argsInner.uuid
                    )(undefined, args)
                },
                //@ts-ignore
                resolve: payload => payload?.link
            },
            perspectiveLinkRemoved: {
                //@ts-ignore
                subscribe: (parent, args, context, info) => {
                    checkCapability(context.capabilities, Auth.PERSPECTIVE_SUBSCRIBE_CAPABILITY)
                    return withFilter(
                        () => pubsub.asyncIterator(PubSub.LINK_REMOVED_TOPIC),
                        (payload, variables) => payload.perspective.uuid === variables.uuid
                    )(undefined, args)
                },
                //@ts-ignore
                resolve: payload => payload?.link
            },
            perspectiveLinkUpdated: {
                //@ts-ignore
                subscribe: (parent, args, context, info) => {
                    checkCapability(context.capabilities, Auth.PERSPECTIVE_SUBSCRIBE_CAPABILITY)
                    return withFilter(
                        () => pubsub.asyncIterator(PubSub.LINK_UPDATED_TOPIC),
                        (payload, variables) => payload.perspective.uuid === variables.uuid
                    )(undefined, args)
                },
                //@ts-ignore
                resolve: payload => ({ oldLink: payload?.oldLink, newLink: payload.newLink })
            },
            perspectiveUpdated: {
                //@ts-ignore
                subscribe: (parent, args, context, info) => {
                    checkCapability(context.capabilities, Auth.PERSPECTIVE_SUBSCRIBE_CAPABILITY)
                    return pubsub.asyncIterator(PubSub.PERSPECTIVE_UPDATED_TOPIC)
                },
                //@ts-ignore
                resolve: payload => payload?.perspective
            },
            perspectiveRemoved: {
                //@ts-ignore
                subscribe: (parent, args, context, info) => {
                    checkCapability(context.capabilities, Auth.PERSPECTIVE_SUBSCRIBE_CAPABILITY)
                    return pubsub.asyncIterator(PubSub.PERSPECTIVE_REMOVED_TOPIC)
                },
                //@ts-ignore
                resolve: payload => payload?.uuid
            },
            exceptionOccurred: {
                //@ts-ignore
                subscribe: (parent, args, context, info) => {
                    checkCapability(context.capabilities, Auth.RUNTIME_EXCEPTION_SUBSCRIBE_CAPABILITY)
                    return pubsub.asyncIterator(PubSub.EXCEPTION_OCCURRED_TOPIC)
                },
                //@ts-ignore
                resolve: payload => payload
            }
        },

        ExpressionRendered: {
            //@ts-ignore
            language: async (expression) => {
                //console.log("GQL LANGUAGE", expression)
                let lang
                try {
                    lang = await core.languageController.languageForExpression(expression.ref) as any    
                } catch(e) {
                    console.error("While trying to get language for expression", expression, ":", e)
                    lang = {}
                }
                
                lang.address = expression.ref.language.address
                return lang
            },

            //@ts-ignore
            icon: async (expression) => {
                return { code: await core.languageController.getIcon(expression.ref.language) }
            }
        },

        LanguageHandle: {
            // @ts-ignore
            constructorIcon: async (language) => {
                if (language.expressionUI) {
                    const code = language.expressionUI.constructorIcon();

                    if (code) {
                        return { code }
                    } else {
                        return { code: "" }
                    }
                }

                return null
            },
            //@ts-ignore
            icon: async (language) => {
                if (language.expressionUI) {
                    const code = language.expressionUI.icon();

                    if (code) {
                        return { code }
                    } else {
                        return { code: "" }
                    }
                }

                return null
            },
            //@ts-ignore
            settings: async (language) => {
                return JSON.stringify(core.languageController.getSettings(language.address))
            },
            //@ts-ignore
            settingsIcon: async (language) => {
                if (language.settingsUI) {
                    const code = language.settingsUI.settingsIcon();

                    if (code) {
                        return { code }
                    } else {
                        return { code: "" }
                    }
                }

                return null
            }
        },

        Agent: {
            //@ts-ignore
            directMessageLanguage: async (agent) => {
                //console.debug("GQL| AGENT.directMessageLanguage:", agent)
                if(agent.directMessageLanguage && agent.directMessageLanguage !== "")
                    return agent.directMessageLanguage
                else {
                    const exprAdapter = core.languageController.getAgentLanguage().expressionAdapter;
                    if (!exprAdapter) {
                        throw Error("Agent language does not have an expression adapter")
                    }
                    const agentExpression = await exprAdapter.get(agent.did)
                    if(agentExpression)
                        return (agentExpression.data as Agent).directMessageLanguage
                    else
                        return null
                }
            },
            //@ts-ignore
            perspective: async (agent) => {
                //console.debug("GQL| AGENT.perspective:", agent)
                if(agent.perspective && agent.perspective !== "")
                    return agent.perspective
                else {
                    const exprAdapter = core.languageController.getAgentLanguage().expressionAdapter;
                    if (!exprAdapter) {
                        throw Error("Agent language does not have an expression adapter")
                    }
                    const agentExpression = await exprAdapter.get(agent.did)
                    if(agentExpression)
                        return (agentExpression.data as Agent).perspective
                    else
                        return null
                }
            }
        },

        DateTime: new GraphQLScalarType({
            name: 'Date',
            description: 'Date custom scalar type',
            parseValue(value) {
              return new Date(value); // value from the client
            },
            serialize(value) {
              return value.toISOString(); // value sent to the client
            }
        }),
    }
}

export interface StartServerParams {
    core: PerspectivismCore,
    mocks: boolean,
    port: number,
    config: OuterConfig;
}

export async function startServer(params: StartServerParams) {
    const { core, mocks, port } = params
    const app = express();
    const httpServer = createServer(app);
    const resolvers = createResolvers(core, params.config)
    const typeDefs = gql(typeDefsString)
    const schema = makeExecutableSchema({ typeDefs, resolvers });
    const rootConfigPath = path.join(params.config.appDataPath, 'ad4m');
    
    let serverCleanup: any;
    const server = new ApolloServer({
        typeDefs,
        resolvers,
        context: async (context) => {
            let headers = context.req?.headers;
            let authToken = ''
            
            if(headers) {
                // Get the request token from the authorization header.
                authToken = headers.authorization || ''
            }
            const capabilities = await core.agentService.getCapabilities(authToken)
            if(!capabilities) throw new AuthenticationError("User capability is empty.")

            const isAd4minCredential =  core.agentService.isAdminCredential(authToken)
            checkTokenAuthorized(core.agentService.getApps(), authToken, isAd4minCredential)

            return { capabilities, authToken };
        },
        plugins: [
            ApolloServerPluginDrainHttpServer({ httpServer }),
            {
                async serverWillStart() {
                    return {
                        async drainServer() {
                            await serverCleanup.dispose();
                        },
                    };
                },
            },
        ]
    });


    const wsServer = new WebSocketServer({
        server: httpServer,
        path: server.graphqlPath,
    });

    serverCleanup = useServer({
        schema,
        context: async (context, msg, args) => {
            let headers: any

            // Depending on the transport, the context is different
            // For normal http queries, it's the connection context
            if(context.connectionParams) {
                headers = context.connectionParams!.headers;
            //@ts-ignore
            } else if(context.req) {
                //@ts-ignore
                headers = context.req.headers;
            // For subscriptions via websocket, it's the request context in `extra`
            } else if(context.extra && context.extra.request) {
                if(context.extra.request.headers) {
                    headers = context.extra.request.headers;
                } else if(context.extra.request.rawHeaders) {
                    headers = context.extra.request.rawHeaders;
                } else {
                    console.error("Coulnd't find headers in context", context)
                }
            }
            
            let authToken = ''
            
            if(headers) {
                // Get the request token from the authorization header.
                authToken = headers.authorization || ''
            }
            const capabilities = await core.agentService.getCapabilities(authToken)
            if(!capabilities) throw new AuthenticationError("User capability is empty.")

            const isAd4minCredential =  core.agentService.isAdminCredential(authToken)
            checkTokenAuthorized(core.agentService.getApps(), authToken, isAd4minCredential)

            return { capabilities, authToken };
        }
    }, wsServer);

    await server.start();

    server.applyMiddleware({ app });

    httpServer.listen({ port });

    return { 
        url: `http://localhost:${port}/graphql`,
        subscriptionsUrl: `ws://localhost:${port}/graphql`
    }
}<|MERGE_RESOLUTION|>--- conflicted
+++ resolved
@@ -598,12 +598,8 @@
                 const telepresenceAdapter = await perspective.getTelepresenceAdapter()
                 if(!telepresenceAdapter) {  throw new Error(`Neighbourhood ${perspective.sharedUrl} has no Telepresence Adapter.`) }
                 const payloadExpression = core.agentService.createSignedExpression(payload)
-<<<<<<< HEAD
-                await telepresenceAdapter!.sendSignal(recipient, payloadExpression)
+                await telepresenceAdapter!.sendSignal(remoteAgentDid, payloadExpression)
                 return true
-=======
-                return await telepresenceAdapter!.sendSignal(remoteAgentDid, payloadExpression)
->>>>>>> e80ed6bf
             },
 
             //@ts-ignore
