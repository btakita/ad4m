import { Agent, Expression, InteractionCall, Language, LanguageRef, PerspectiveExpression, PerspectiveState, PerspectiveUnsignedInput } from '@perspect3vism/ad4m'
import { exprRef2String, parseExprUrl, LanguageMeta } from '@perspect3vism/ad4m'
import type Ad4mCore from '../Ad4mCore'
import * as PubSubDefinitions from './SubscriptionDefinitions'
import { ad4mExecutorVersion } from '../Config';
import * as Auth from '../agent/Auth'
import { checkCapability, checkTokenAuthorized } from '../agent/Auth'
import { OuterConfig } from '../../main';
import Perspective from '../Perspective';
import { Capability } from '../agent/Auth'
import { Capabilities } from '../agent/Auth'
import { getPubSub } from '../utils';

function checkLinkLanguageInstalled(perspective: Perspective) {
    if(perspective.state != PerspectiveState.Synced && perspective.state != PerspectiveState.LinkLanguageInstalledButNotSynced) {  
        throw new Error(`Perspective ${perspective.uuid}/${perspective.name} does not have a LinkLanguage installed. State is: ${perspective.state}`) 
    }
}

export function createResolvers(core: Ad4mCore, config: OuterConfig) {
    function signPerspectiveDeep(input: PerspectiveUnsignedInput): PerspectiveExpression {
        let out = new PerspectiveExpression()
        out.links = input.links.map(l => core.agentService.createSignedExpression(l))
        return core.agentService.createSignedExpression(out)
    }

    return {
        Query: {
            getCapabilities: async (token: string) => {
                if (token === undefined) {
                    token = ""
                };
                const capabilities = await core.agentService.getCapabilities(token);
                if(!capabilities) throw new Error("User capability is empty.")

                const isAd4minCredential =  core.agentService.isAdminCredential(token)
                checkTokenAuthorized(core.agentService.getApps(), token, isAd4minCredential)

                return { capabilities, token };
            },
            checkCapability: async (suppliedCapabilities: Capabilities, expectedCapabilities: Capability) => {
                await checkCapability(suppliedCapabilities, expectedCapabilities);
            },
            //@ts-ignore
            agent: (context) => {
                checkCapability(context.capabilities, Auth.AGENT_READ_CAPABILITY)
                return core.agentService.agent
            },
            //@ts-ignore
            agentByDID: async (args, context) => {
                checkCapability(context.capabilities, Auth.AGENT_READ_CAPABILITY)
                const { did } = args;
                if (did != core.agentService.did) {
                    const agentLanguage = core.languageController.getAgentLanguage().expressionAdapter;
                    if (!agentLanguage) {
                        throw Error("Agent language does not have an expression adapter")
                    }
                    const expr = await agentLanguage.get(did);
                    if (expr != null) {
                        return expr.data;
                    } else {
                        return null
                    }
                } else {
                    return core.agentService.agent
                }
            },
            //@ts-ignore
            agentStatus: (context) => {
                checkCapability(context.capabilities, Auth.AGENT_READ_CAPABILITY)
                return core.agentService.dump()
            },
            //@ts-ignore
            agentIsLocked: () => {
                return !core.agentService.isUnlocked
            },
            //@ts-ignore
            agentGetApps: async (context) => {
                checkCapability(context.capabilities, Auth.AGENT_AUTH_CAPABILITY)
                let apps = await core.agentService.getApps()
                return apps;
            },
            //@ts-ignore
            expression: async (args, context) => {
                checkCapability(context.capabilities, Auth.EXPRESSION_READ_CAPABILITY)
                const url = args.url.toString();
                const ref = parseExprUrl(url)
                const expression = await core.languageController.getExpression(ref);
                if(expression) {
                    expression.ref = ref
                    expression.url = url
                    expression.data = JSON.stringify(expression.data)

                    //Add the expression icon
                    expression.icon = { code: await core.languageController.getIcon(ref.language) }

                    //Add the language information
                    let lang

                    if(expression.ref.language.address === "literal") {
                        return { address: "literal", name: "literal" }
                    }

                    try {
                        lang = await core.languageController.languageForExpression(expression.ref) as any    
                    } catch(e) {
                        console.error("While trying to get language for expression", expression, ":", e)
                        lang = {}
                    }
                    
                    lang.address = expression.ref.language.address
                    expression.language = lang
                }
                return expression
            },
            //@ts-ignore
            expressionMany: async (args, context) => {
                checkCapability(context.capabilities, Auth.EXPRESSION_READ_CAPABILITY)
                const { urls } = args;
                const expressionPromises = [];
                for (const url of urls) {
                    expressionPromises.push(core.languageController.getExpression(parseExprUrl(url)));
                };
                const results = await Promise.all(expressionPromises);

                return await Promise.all(results.map(async (expression: Expression|null, index) => {
                    if(expression) {
                        expression.ref = parseExprUrl(urls[index]);
                        expression.url = urls[index];
                        expression.data = JSON.stringify(expression.data);

                        //Add the expression icon
                        expression.icon = { code: await core.languageController.getIcon(expression.ref.language) }

                        //Add the language information
                        let lang

                        if(expression.ref.language.address === "literal") {
                            return { address: "literal", name: "literal" }
                        }

                        try {
                            lang = await core.languageController.languageForExpression(expression.ref) as any    
                        } catch(e) {
                            console.error("While trying to get language for expression", expression, ":", e)
                            lang = {}
                        }
                        
                        lang.address = expression.ref.language.address
                        expression.language = lang
                    }
                    return expression
                }))
            },
            //@ts-ignore
            expressionRaw: async (args, context) => {
                checkCapability(context.capabilities, Auth.EXPRESSION_READ_CAPABILITY)
                const ref = parseExprUrl(args.url.toString())
                const expression = await core.languageController.getExpression(ref) as any
                return JSON.stringify(expression)
            },
            //@ts-ignore
            expressionInteractions: async (args, context) => {
                checkCapability(context.capabilities, Auth.EXPRESSION_READ_CAPABILITY)
                const { url } = args
                const result = await core.languageController.expressionInteractions(url)
                return result
            },
            //@ts-ignore
            language: async (args, context) => {
                checkCapability(context.capabilities, Auth.LANGUAGE_READ_CAPABILITY)
                const { address } = args
                const lang = await core.languageController.languageByRef({address, name: ""} as LanguageRef) as any
                lang.address = address

                const constructorIcon = async (language: Language) => {
                    if (language.expressionUI) {
                        const code = language.expressionUI.constructorIcon();

                        if (code) {
                            return { code }
                        } else {
                            return { code: "" }
                        }
                    }

                    return null
                };

                lang.constructorIcon = await constructorIcon(lang);

                const icon = async (language: Language) => {
                    if (language.expressionUI) {
                        const code = language.expressionUI.icon();

                        if (code) {
                            return { code }
                        } else {
                            return { code: "" }
                        }
                    }

                    return null
                };

                lang.icon = await icon(lang);

                const settings = async (address: string) => {
                    return JSON.stringify(core.languageController.getSettings(address))
                };

                lang.settings = await settings(address);

                const settingsIcon = async (language: Language) => {
                    if (language.settingsUI) {
                        const code = language.settingsUI.settingsIcon();

                        if (code) {
                            return { code }
                        } else {
                            return { code: "" }
                        }
                    }

                    return null
                }

                lang.settingsIcon = await settingsIcon(lang);

                return lang
            },
            //@ts-ignore
            languageMeta: async (args, context) => {
                checkCapability(context.capabilities, Auth.LANGUAGE_READ_CAPABILITY)
                const { address } = args
                const languageExpression = await core.languageController.getLanguageExpression(address)
                if(!languageExpression)
                    throw new Error(`Language not found: ${address}`)
                const internal = languageExpression.data
                let meta = new LanguageMeta()
                meta.name = internal.name
                meta.address = address
                meta.description = internal.description
                meta.author = languageExpression.author
                meta.templated = internal.templateSourceLanguageAddress != undefined
                meta.templateSourceLanguageAddress = internal.templateSourceLanguageAddress
                meta.templateAppliedParams = internal.templateAppliedParams
                meta.possibleTemplateParams = internal.possibleTemplateParams
                meta.sourceCodeLink = internal.sourceCodeLink

                return meta
            },

            //@ts-ignore
            languageSource: async (args, context) => {
                checkCapability(context.capabilities, Auth.LANGUAGE_READ_CAPABILITY)
                const { address } = args
                const languageSource = await core.languageController.getLanguageSource(address)
                if(!languageSource)
                    throw new Error(`Language not found: ${address}`)

                return languageSource
            },

            //@ts-ignore
            languages: (args, context) => {
                checkCapability(context.capabilities, Auth.LANGUAGE_READ_CAPABILITY)
                let filter
                if(args.filter && args.filter !== '') filter = args.filter
                return core.languageController.filteredLanguageRefs(filter)
            },

            //@ts-ignore
            neighbourhoodOtherAgents: async (args, context) => {
                checkCapability(context.capabilities, Auth.NEIGHBOURHOOD_UPDATE_CAPABILITY)
                const { perspectiveUUID } = args
                const perspective = core.perspectivesController.perspective(perspectiveUUID)
                if(!perspective) {  throw new Error(`Perspective not found: ${perspectiveUUID}`) }
                checkLinkLanguageInstalled(perspective)
                return await perspective.othersInNeighbourhood()
            },

            //@ts-ignore
            neighbourhoodHasTelepresenceAdapter: async (args, context) => {
                checkCapability(context.capabilities, Auth.NEIGHBOURHOOD_READ_CAPABILITY)
                const { perspectiveUUID } = args
                const perspective = core.perspectivesController.perspective(perspectiveUUID)
                if(!perspective) {  throw new Error(`Perspective not found: ${perspectiveUUID}`) }
                checkLinkLanguageInstalled(perspective)
                const telepresenceAdapter = await perspective.getTelepresenceAdapter()
                return telepresenceAdapter != undefined
            },

            //@ts-ignore
            neighbourhoodOnlineAgents: async (args, context) => {
                checkCapability(context.capabilities, Auth.NEIGHBOURHOOD_READ_CAPABILITY)
                const { perspectiveUUID } = args
                const perspective = core.perspectivesController.perspective(perspectiveUUID)
                if(!perspective) {  throw new Error(`Perspective not found: ${perspectiveUUID}`) }
                checkLinkLanguageInstalled(perspective)
                const telepresenceAdapter = await perspective.getTelepresenceAdapter()
                if(!telepresenceAdapter) {  throw new Error(`Neighbourhood ${perspective.sharedUrl} has no Telepresence Adapter.`) }
                return await perspective!.getOnlineAgents();
            },
            
            //@ts-ignore
            perspective: (args, context) => {
                const id = args.uuid
                checkCapability(context.capabilities, Auth.perspectiveQueryCapability([id]))
                let perspective = core.perspectivesController.perspectiveID(id);
                if (perspective == undefined) {
                    return null;
                } else {
                    return perspective
                }
            },
            //@ts-ignore
            perspectiveQueryLinks: async (args, context) => {
                const { uuid, query } = args
                checkCapability(context.capabilities, Auth.perspectiveQueryCapability([uuid]))
                const perspective = core.perspectivesController.perspective(uuid)
                //console.log("querying on", perspective, query, uuid);
                return await perspective.getLinks(query)
            },
            //@ts-ignore
            perspectiveQueryProlog: async (args, context) => {
                const { uuid, query } = args
                checkCapability(context.capabilities, Auth.perspectiveQueryCapability([uuid]))
                const perspective = core.perspectivesController.perspective(uuid)
                return JSON.stringify(await perspective.prologQuery(query))
            },
            //@ts-ignore
            perspectiveSnapshot: async (args, context) => {
                const id = args.uuid
                checkCapability(context.capabilities, Auth.perspectiveQueryCapability([id]))
                return await core.perspectivesController.perspectiveSnapshot(id)
            },
            //@ts-ignore
            perspectives: (context) => {
                checkCapability(context.capabilities, Auth.perspectiveQueryCapability(["*"]))
                return core.perspectivesController.allPerspectiveHandles()
            },
            //@ts-ignore
            agentGetEntanglementProofs: () => {
                return core.entanglementProofController.getEntanglementProofs();
            },
            //@ts-ignore
            getTrustedAgents: (context) => {
                checkCapability(context.capabilities, Auth.RUNTIME_TRUSTED_AGENTS_READ_CAPABILITY)
                return core.runtimeService.getTrustedAgents();
            },

            //@ts-ignore
            runtimeKnownLinkLanguageTemplates: (context) => {
                checkCapability(context.capabilities, Auth.RUNTIME_KNOWN_LINK_LANGUAGES_READ_CAPABILITY)
                return core.runtimeService.knowLinkLanguageTemplates();
            },

            //@ts-ignore
            runtimeFriends: (context) => {
                checkCapability(context.capabilities, Auth.RUNTIME_FRIENDS_READ_CAPABILITY)
                return core.runtimeService.friends();
            },

            //@ts-ignore
            runtimeHcAgentInfos: async (context) => {
                checkCapability(context.capabilities, Auth.RUNTIME_HC_AGENT_INFO_READ_CAPABILITY)
                return JSON.stringify(await core.holochainRequestAgentInfos());
            },

            //@ts-ignore
            runtimeVerifyStringSignedByDid: async (args, context) => {
                const { did, didSigningKeyId, data, signedData } = args;
                return await core.signatureService.verifyStringSignedByDid(did, didSigningKeyId, data, signedData)
            },

            //@ts-ignore
            runtimeFriendStatus: async (args, context) => {
                checkCapability(context.capabilities, Auth.RUNTIME_FRIEND_STATUS_READ_CAPABILITY)
                const { did } = args
                if(!core.runtimeService.friends().includes(did)) throw `${did} is not a friend`
                const dmLang = await core.friendsDirectMessageLanguage(did)
                if(dmLang)
                    return await dmLang.directMessageAdapter!.status()
                else
                    return undefined
            },

            //@ts-ignore
            runtimeMessageInbox: async (args, context) => {
                checkCapability(context.capabilities, Auth.RUNTIME_MESSAGES_READ_CAPABILITY)
                const { filter } = args
                const dmLang = await core.myDirectMessageLanguage()
                return await dmLang.directMessageAdapter!.inbox(filter)
            },
            //@ts-ignore
            runtimeMessageOutbox: (args, context) => {
                checkCapability(context.capabilities, Auth.RUNTIME_MESSAGES_READ_CAPABILITY)
                const { filter } = args
                return core.runtimeService.getMessagesOutbox(filter)
            },
            //@ts-ignore
            runtimeInfo: () => {
                const isInitialized = core.agentService.isInitialized();
                const isUnlocked = core.agentService.isUnlocked();
                return {
                    ad4mExecutorVersion: ad4mExecutorVersion,
                    isUnlocked,
                    isInitialized
                }
            }
        },
        Mutation: {
            //@ts-ignore
            agentAddEntanglementProofs: (args, context) => {
                const { proofs } = args;
                core.entanglementProofController.addEntanglementProofs(proofs);
                return core.entanglementProofController.getEntanglementProofs();
            },
            //@ts-ignore
            agentDeleteEntanglementProofs: (args, context) => {
                const { proofs } = args;
                core.entanglementProofController.deleteEntanglementProofs(proofs);
                return core.entanglementProofController.getEntanglementProofs();  
            },
            //@ts-ignore
            agentEntanglementProofPreFlight: (args, context) => {
                const { deviceKey, deviceKeyType } = args;
                return core.entanglementProofController.signDeviceKey(deviceKey, deviceKeyType);
            },
            //@ts-ignore
            agentRemoveApp: async (args, context) => {
                checkCapability(context.capabilities, Auth.AGENT_AUTH_CAPABILITY)
                const { requestId } = args;
                await core.agentService.removeApp(requestId)
                return await core.agentService.getApps();

            },
            //@ts-ignore
            agentRevokeToken: async (args, context) => {
                checkCapability(context.capabilities, Auth.AGENT_AUTH_CAPABILITY)
                const { requestId } = args;
                await core.agentService.revokeAppToken(requestId)
                return await core.agentService.getApps();
            },
            //@ts-ignore
            addTrustedAgents: (args, context) => {
                checkCapability(context.capabilities, Auth.RUNTIME_TRUSTED_AGENTS_CREATE_CAPABILITY)
                const { agents } = args;
                core.runtimeService.addTrustedAgents(agents);
                return core.runtimeService.getTrustedAgents();
            },
            //@ts-ignore
            deleteTrustedAgents: (args, context) => {
                checkCapability(context.capabilities, Auth.RUNTIME_TRUSTED_AGENTS_DELETE_CAPABILITY)
                const { agents } = args;
                core.runtimeService.deleteTrustedAgents(agents);
                return core.runtimeService.getTrustedAgents();
            },
            //@ts-ignore
            runtimeAddKnownLinkLanguageTemplates: (args, context) => {
                checkCapability(context.capabilities, Auth.RUNTIME_KNOWN_LINK_LANGUAGES_CREATE_CAPABILITY)
                const { addresses } = args;
                core.runtimeService.addKnowLinkLanguageTemplates(addresses);
                return core.runtimeService.knowLinkLanguageTemplates();
            },
            //@ts-ignore
            runtimeRemoveKnownLinkLanguageTemplates: (args, context) => {
                checkCapability(context.capabilities, Auth.RUNTIME_KNOWN_LINK_LANGUAGES_DELETE_CAPABILITY)
                const { addresses } = args;
                core.runtimeService.removeKnownLinkLanguageTemplates(addresses);
                return core.runtimeService.knowLinkLanguageTemplates();
            },
            //@ts-ignore
            runtimeAddFriends: async (args, context) => {
                checkCapability(context.capabilities, Auth.RUNTIME_FRIENDS_CREATE_CAPABILITY)
                const { dids } = args;
                core.runtimeService.addFriends(dids);
                //@ts-ignore
                await Promise.all(dids.map(did => core.friendsDirectMessageLanguage(did)))
                return core.runtimeService.friends();
            },
            //@ts-ignore
            runtimeRemoveFriends: (args, context) => {
                checkCapability(context.capabilities, Auth.RUNTIME_FRIENDS_DELETE_CAPABILITY)
                const { dids } = args;
                core.runtimeService.removeFriends(dids);
                return core.runtimeService.friends();
            },
            //@ts-ignore
            agentGenerate: async (args, context) => {
                checkCapability(context.capabilities, Auth.AGENT_CREATE_CAPABILITY)
                await core.agentService.createNewKeys()
                await core.agentService.save(args.passphrase)
                const {hcPortAdmin, connectHolochain, hcPortApp, hcUseLocalProxy, hcUseMdns, hcUseProxy, hcUseBootstrap} = config;

                await core.initHolochain({ hcPortAdmin, hcPortApp, hcUseLocalProxy, hcUseMdns, hcUseProxy, hcUseBootstrap, passphrase: args.passphrase });
                console.log("Holochain init complete");

                await core.waitForAgent();
                console.log("Wait for agent");
                core.initControllers()
                await core.initLanguages()

                if (!config.languageLanguageOnly) {
                    await core.initializeAgentsDirectMessageLanguage()
                }

                const agent = core.agentService.dump();

                let pubSub = getPubSub();
                await pubSub.publish(PubSubDefinitions.AGENT_STATUS_CHANGED, agent)

                console.log("\x1b[32m", "AD4M init complete", "\x1b[0m");

                return agent;
            },
            //@ts-ignore
            agentLock: async (args, context) => {
                checkCapability(context.capabilities, Auth.AGENT_LOCK_CAPABILITY)
                await core.agentService.lock(args.passphrase)
                return core.agentService.dump()
            },
            //@ts-ignore
            agentUnlock: async (args, context) => {
                checkCapability(context.capabilities, Auth.AGENT_UNLOCK_CAPABILITY)
                try {
                    await core.agentService.unlock(args.passphrase)
                } catch(e) {
                    console.log("Error unlocking agent: ", e)
                }

                if(core.agentService.isUnlocked()) {
                    try {
                        core.perspectivesController;
                        await core.waitForAgent();
                        core.initControllers()
                        await core.initLanguages();
                    } catch (e) {
                        // @ts-ignore
                        const {hcPortAdmin, connectHolochain, hcPortApp, hcUseLocalProxy, hcUseMdns, hcUseProxy, hcUseBootstrap} = config;
    
                        await core.initHolochain({ hcPortAdmin, hcPortApp, hcUseLocalProxy, hcUseMdns, hcUseProxy, hcUseBootstrap, passphrase: args.passphrase });
                        await core.waitForAgent();
                        core.initControllers()
                        await core.initLanguages()
    
                        console.log("\x1b[32m", "AD4M init complete", "\x1b[0m");
                    }

                    try {
                        await core.agentService.ensureAgentExpression();    
                    } catch (e) {
                        console.log("Error ensuring public agent expression: ", e)
                    }
                }

                const dump = core.agentService.dump() as any

                if(!core.agentService.isUnlocked()) {
                    dump.error = "Wrong passphrase"
                }

                return dump
            },
            //@ts-ignore
            agentUpdateDirectMessageLanguage: async (args, context) => {
                checkCapability(context.capabilities, Auth.AGENT_UPDATE_CAPABILITY)
                const { directMessageLanguage } = args;
                let currentAgent = core.agentService.agent;
                if (!currentAgent) {
                    throw Error("No current agent init'd")
                }
                currentAgent.directMessageLanguage = directMessageLanguage;
                await core.agentService.updateAgent(currentAgent);
                return currentAgent;
            },
            //@ts-ignore
            agentUpdatePublicPerspective: async (args, context) => {
                checkCapability(context.capabilities, Auth.AGENT_UPDATE_CAPABILITY)
                const {perspective} = args;
                let currentAgent = core.agentService.agent;
                if (!currentAgent) {
                    throw Error("No current agent init'd")
                }

                currentAgent.perspective = {
                    ...perspective,
                    links: perspective.links.map((l: any) => {
                        const link = {...l};
                        delete link.status
                  
                        return link
                    })
                };

                await core.agentService.updateAgent(currentAgent);
                return currentAgent;
            },
            //@ts-ignore
            agentRequestCapability: async (args, context) => {
                checkCapability(context.capabilities, Auth.AGENT_AUTH_CAPABILITY)
                const { authInfo } = args;
                let token = await core.agentService.requestCapability(authInfo);
                return token;
            },
            //@ts-ignore
            agentPermitCapability: (args, context) => {
                checkCapability(context.capabilities, Auth.AGENT_PERMIT_CAPABILITY)
                const { auth } = args;
                return core.agentService.permitCapability(auth, context.capabilities);
            },
            //@ts-ignore
            agentGenerateJwt: async (args, context) => {
                checkCapability(context.capabilities, Auth.AGENT_AUTH_CAPABILITY)
                const { requestId, rand } = args;
                let jwt = await core.agentService.generateJwt(requestId, rand)
                return jwt;
            },
            //@ts-ignore
            agentSignMessage: async (args, context) => {
                checkCapability(context.capabilities, Auth.AGENT_SIGN_CAPABILITY)
                const { message } = args;
                let sig = await core.agentService.signMessage(message)
                return sig
            },
            //@ts-ignore
            expressionCreate: async (args, context) => {
                checkCapability(context.capabilities, Auth.EXPRESSION_CREATE_CAPABILITY)
                const { languageAddress, content } = args

                //@ts-ignore
                function prepareExpressionData(value) {
                    return typeof value === 'object' && value !== null ? JSON.parse(JSON.stringify(value)) : value;
                }

                const langref = { address: languageAddress } as LanguageRef
                const expref = await core.languageController.expressionCreate(langref, prepareExpressionData(content))
                return exprRef2String(expref)
            },
            //@ts-ignore
            expressionInteract: async (args, context) => {
                checkCapability(context.capabilities, Auth.EXPRESSION_UPDATE_CAPABILITY)
                let { url, interactionCall } = args
                interactionCall = new InteractionCall(interactionCall.name, JSON.parse(interactionCall.parametersStringified))
                const result = await core.languageController.expressionInteract(url, interactionCall)
                return result
            },
            //@ts-ignore
            languageApplyTemplateAndPublish: async (args, context) => {
                checkCapability(context.capabilities, Auth.LANGUAGE_CREATE_CAPABILITY)
                console.log("JS args", args);
                const { sourceLanguageHash, templateData } = args;
                return await core.languageApplyTemplateAndPublish(sourceLanguageHash, JSON.parse(templateData));
            },
            //@ts-ignore
            languagePublish: async (args, context) => {
                checkCapability(context.capabilities, Auth.LANGUAGE_CREATE_CAPABILITY)
                const { languagePath, languageMeta } = args;
                const expression = await core.languagePublish(languagePath, languageMeta);
                const internal = expression.data
                let meta = new LanguageMeta()
                meta.name = internal.name
                meta.address = internal.address
                meta.description = internal.description
                meta.author = expression.author
                meta.templated = internal.templateSourceLanguageAddress != undefined
                meta.templateSourceLanguageAddress = internal.templateSourceLanguageAddress
                meta.templateAppliedParams = internal.templateAppliedParams
                meta.possibleTemplateParams = internal.possibleTemplateParams
                meta.sourceCodeLink = internal.sourceCodeLink
                return meta
            },
            //@ts-ignore
            languageRemove: async (args, context) => {
                checkCapability(context.capabilities, Auth.LANGUAGE_DELETE_CAPABILITY)
                const { address } = args
                try {
                    await core.languageController.languageRemove(address)
                } catch (e) {
                    console.error("Executor.languageDelete: Error removing language", e)
                    return false
                }
                return true
            },
            //@ts-ignore
            languageWriteSettings: async (args, context) => {
                checkCapability(context.capabilities, Auth.LANGUAGE_UPDATE_CAPABILITY)
                const { languageAddress, settings } = args
                await core.languageController.putSettings(languageAddress, JSON.parse(settings))
                return true
            },
            //@ts-ignore
            neighbourhoodJoinFromUrl: async (args, context) => {
                checkCapability(context.capabilities, Auth.NEIGHBOURHOOD_READ_CAPABILITY)
                const { url } = args;
                try{
                    return await core.installNeighbourhood(url);
                } catch(e) {
                    console.error(`Error while trying to join neighbourhood '${url}':`, e)
                    throw e
                }

            },
            //@ts-ignore
            neighbourhoodPublishFromPerspective: async (args, context) => {
                checkCapability(context.capabilities, Auth.NEIGHBOURHOOD_CREATE_CAPABILITY)
                const { linkLanguage, meta, perspectiveUUID } = args
                const perspective = core.perspectivesController.perspective(perspectiveUUID)
                if(perspective.neighbourhood && perspective.sharedUrl)
                    throw new Error(`Perspective ${perspective.name} (${perspective.uuid}) is already shared`);

                try{
                    return await core.neighbourhoodPublishFromPerspective(perspectiveUUID, linkLanguage, meta)
                } catch(e) {
                    console.error(`Error while trying to publish:`, e)
                    throw e
                }
            },

            //@ts-ignore
            neighbourhoodSetOnlineStatus: async (args, context) => {
                checkCapability(context.capabilities, Auth.NEIGHBOURHOOD_UPDATE_CAPABILITY)
                const { perspectiveUUID, status } = args
                const perspective = core.perspectivesController.perspective(perspectiveUUID)
                if(!perspective) {  throw new Error(`Perspective not found: ${perspectiveUUID}`) }
                checkLinkLanguageInstalled(perspective)
                const telepresenceAdapter = await perspective.getTelepresenceAdapter()
                if(!telepresenceAdapter) {  throw new Error(`Neighbourhood ${perspective.sharedUrl} has no Telepresence Adapter.`) }
                const statusExpression = core.agentService.createSignedExpression(status)
                await telepresenceAdapter!.setOnlineStatus(statusExpression)
                return true
            },

            //@ts-ignore
            neighbourhoodSetOnlineStatusU: async (args, context) => {
                checkCapability(context.capabilities, Auth.NEIGHBOURHOOD_UPDATE_CAPABILITY)
                const { perspectiveUUID, status } = args
                const perspective = core.perspectivesController.perspective(perspectiveUUID)
                if(!perspective) {  throw new Error(`Perspective not found: ${perspectiveUUID}`) }
                checkLinkLanguageInstalled(perspective)
                const telepresenceAdapter = await perspective.getTelepresenceAdapter()
                if(!telepresenceAdapter) {  throw new Error(`Neighbourhood ${perspective.sharedUrl} has no Telepresence Adapter.`) }
                const statusExpression = signPerspectiveDeep(status)
                await telepresenceAdapter!.setOnlineStatus(statusExpression)
                return true
            },

            //@ts-ignore
            neighbourhoodSendSignal: async (args, context) => {
                checkCapability(context.capabilities, Auth.NEIGHBOURHOOD_UPDATE_CAPABILITY)
                const { perspectiveUUID, remoteAgentDid, payload } = args
                const perspective = core.perspectivesController.perspective(perspectiveUUID)
                if(!perspective) {  throw new Error(`Perspective not found: ${perspectiveUUID}`) }
                checkLinkLanguageInstalled(perspective)
                const telepresenceAdapter = await perspective.getTelepresenceAdapter()
                if(!telepresenceAdapter) {  throw new Error(`Neighbourhood ${perspective.sharedUrl} has no Telepresence Adapter.`) }
                const payloadExpression = core.agentService.createSignedExpression(payload)
                await telepresenceAdapter!.sendSignal(remoteAgentDid, payloadExpression)
                return true
            },

            //@ts-ignore
            neighbourhoodSendSignalU: async (args, context) => {
                checkCapability(context.capabilities, Auth.NEIGHBOURHOOD_UPDATE_CAPABILITY)
                const { perspectiveUUID, remoteAgentDid, payload } = args
                const perspective = core.perspectivesController.perspective(perspectiveUUID)
                if(!perspective) {  throw new Error(`Perspective not found: ${perspectiveUUID}`) }
                checkLinkLanguageInstalled(perspective)
                const telepresenceAdapter = await perspective.getTelepresenceAdapter()
                if(!telepresenceAdapter) {  throw new Error(`Neighbourhood ${perspective.sharedUrl} has no Telepresence Adapter.`) }
                const payloadExpression = signPerspectiveDeep(payload)
                await telepresenceAdapter!.sendSignal(remoteAgentDid, payloadExpression)
                return true
            },

            //@ts-ignore
            neighbourhoodSendBroadcast: async (args, context) => {
                checkCapability(context.capabilities, Auth.NEIGHBOURHOOD_UPDATE_CAPABILITY)
                const { perspectiveUUID, payload } = args
                const perspective = core.perspectivesController.perspective(perspectiveUUID)
                if(!perspective) {  throw new Error(`Perspective not found: ${perspectiveUUID}`) }
                checkLinkLanguageInstalled(perspective)
                const telepresenceAdapter = await perspective.getTelepresenceAdapter()
                if(!telepresenceAdapter) {  throw new Error(`Neighbourhood ${perspective.sharedUrl} has no Telepresence Adapter.`) }
                const payloadExpression = core.agentService.createSignedExpression(payload)
                await telepresenceAdapter!.sendBroadcast(payloadExpression)
                return true
            },

            //@ts-ignore
            neighbourhoodSendBroadcastU: async (args, context) => {
                checkCapability(context.capabilities, Auth.NEIGHBOURHOOD_UPDATE_CAPABILITY)
                const { perspectiveUUID, payload } = args
                const perspective = core.perspectivesController.perspective(perspectiveUUID)
                if(!perspective) {  throw new Error(`Perspective not found: ${perspectiveUUID}`) }
                checkLinkLanguageInstalled(perspective)
                const telepresenceAdapter = await perspective.getTelepresenceAdapter()
                if(!telepresenceAdapter) {  throw new Error(`Neighbourhood ${perspective.sharedUrl} has no Telepresence Adapter.`) }
                const payloadExpression = signPerspectiveDeep(payload)
                await telepresenceAdapter!.sendBroadcast(payloadExpression)
                return true
            },

            //@ts-ignore
            perspectiveAdd: async (args, context) => {
                checkCapability(context.capabilities, Auth.PERSPECTIVE_CREATE_CAPABILITY)
                const { name } = args;
                return await core.perspectivesController.add(name)
            },
            //@ts-ignore
            perspectiveAddLink: async (args, context) => {
                let { uuid, link, status } = args
                if (status == null) {
                    status = 'shared'
                };
                checkCapability(context.capabilities, Auth.perspectiveUpdateCapability([uuid]))
                const perspective = core.perspectivesController.perspective(uuid)
                return await perspective.addLink(link, status)
            },
            //@ts-ignore
<<<<<<< HEAD
            perspectiveAddLinks: async (args, context) => {
                const { uuid, links } = args
=======
            perspectiveAddLinks: async (parent, args, context, info) => {
                const { uuid, links, status } = args
>>>>>>> 75b7e3f9
                checkCapability(context.capabilities, Auth.perspectiveUpdateCapability([uuid]))
                const perspective = core.perspectivesController.perspective(uuid)
                return await perspective.addLinks(links, status)
            },
            //@ts-ignore
            perspectiveAddLinkExpression: async (args, context) => {
                let { uuid, link, status } = args
                if (status == null) {
                    status = 'shared'
                };
                checkCapability(context.capabilities, Auth.perspectiveUpdateCapability([uuid]))
                const perspective = core.perspectivesController.perspective(uuid)
                return await perspective.addLink(link, status)
            },
            //@ts-ignore
            perspectiveRemove: async (args, context) => {
                const { uuid } = args
                checkCapability(context.capabilities, Auth.perspectiveDeleteCapability([uuid]))
                await core.perspectivesController.remove(uuid)
                return true
            },
            //@ts-ignore
            perspectiveRemoveLink: async (args, context) => {
                // console.log("GQL| removeLink:", args)
                const { uuid, link } = args
                checkCapability(context.capabilities, Auth.perspectiveUpdateCapability([uuid]))
                const perspective = core.perspectivesController.perspective(uuid)
                await perspective.removeLink(link)
                return true
            },
            //@ts-ignore
            perspectiveRemoveLinks: async (args, context) => {
                const { uuid, links } = args
                checkCapability(context.capabilities, Auth.perspectiveUpdateCapability([uuid]))
                const perspective = core.perspectivesController.perspective(uuid)
                return await perspective.removeLinks(links)
            },
            //@ts-ignore
<<<<<<< HEAD
            perspectiveLinkMutations: async (args, context) => {
                const { uuid, mutations } = args
=======
            perspectiveLinkMutations: async (parent, args, context, info) => {
                const { uuid, mutations, status } = args
>>>>>>> 75b7e3f9
                checkCapability(context.capabilities, Auth.perspectiveUpdateCapability([uuid]))
                const perspective = core.perspectivesController.perspective(uuid)
                return await perspective.linkMutations(mutations, status)
            },
            //@ts-ignore
            perspectiveUpdate: async (args, context) => {
                const { uuid, name } = args
                checkCapability(context.capabilities, Auth.perspectiveUpdateCapability([uuid]))
                return await core.perspectivesController.update(uuid, name);
            },
            //@ts-ignore
            perspectiveUpdateLink: async (args, context) => {
                const { uuid, oldLink, newLink } = args
                checkCapability(context.capabilities, Auth.perspectiveUpdateCapability([uuid]))
                const perspective = core.perspectivesController.perspective(uuid)
                return await perspective.updateLink(oldLink, newLink)
            },
            //@ts-ignore
            runtimeOpenLink: (args) => {
                const { url } = args
                console.log("openLinkExtern:", url)
                //shell.openExternal(url)
                return true
            },
            //@ts-ignore
            runtimeQuit: (context) => {
                checkCapability(context.capabilities, Auth.RUNTIME_QUIT_CAPABILITY)
                process.exit(0)
                return true
            },
            //@ts-ignore
            runtimeHcAddAgentInfos: async (args, context) => {
                checkCapability(context.capabilities, Auth.RUNTIME_HC_AGENT_INFO_CREATE_CAPABILITY)
                const { agentInfos } = args
                //@ts-ignore
                const parsed = JSON.parse(agentInfos).map(info => {
                    return {
                        //@ts-ignore
                        agent: Buffer.from(Object.values(info.agent)),
                        //@ts-ignore
                        signature: Buffer.from(Object.values(info.signature)),
                        //@ts-ignore
                        agent_info: Buffer.from(Object.values(info.agent_info))
                    }
                })

                await core.holochainAddAgentInfos(parsed)
                return true
            },

            //@ts-ignore
            runtimeSetStatus: async (args, context) => {
                checkCapability(context.capabilities, Auth.RUNTIME_MY_STATUS_UPDATE_CAPABILITY)
                const { status } = args
                const dmLang = await core.myDirectMessageLanguage()
                await dmLang.directMessageAdapter!.setStatus(status)
                return true
            },

            //@ts-ignore
            runtimeFriendSendMessage: async (args, context) => {
                checkCapability(context.capabilities, Auth.RUNTIME_MESSAGES_CREATE_CAPABILITY)
                const { did, message } = args
                if(!core.runtimeService.friends().includes(did)) throw `${did} is not a friend`
                const dmLang = await core.friendsDirectMessageLanguage(did)
                if(!dmLang) return false

                let wasSent = false
                let messageExpression
                try {
                    const status = await dmLang.directMessageAdapter!.status()
                    if(status) {
                        messageExpression = await dmLang.directMessageAdapter!.sendP2P(message)
                        wasSent = true
                    } else {
                        throw "Friends seems offline"
                    }
                } catch(e) {
                    messageExpression = await dmLang.directMessageAdapter!.sendInbox(message)
                    wasSent = true
                }

                if(wasSent && messageExpression) {
                    core.runtimeService.addMessageOutbox(did, messageExpression)
                }
                return wasSent
            }

        },

        Agent: {
            //@ts-ignore
            directMessageLanguage: async (agent) => {
                //console.debug("GQL| AGENT.directMessageLanguage:", agent)
                if(agent.directMessageLanguage && agent.directMessageLanguage !== "")
                    return agent.directMessageLanguage
                else {
                    const exprAdapter = core.languageController.getAgentLanguage().expressionAdapter;
                    if (!exprAdapter) {
                        throw Error("Agent language does not have an expression adapter")
                    }
                    const agentExpression = await exprAdapter.get(agent.did)
                    if(agentExpression)
                        return (agentExpression.data as Agent).directMessageLanguage
                    else
                        return null
                }
            },
            //@ts-ignore
            perspective: async (agent) => {
                //console.debug("GQL| AGENT.perspective:", agent)
                if(agent.perspective && agent.perspective !== "")
                    return agent.perspective
                else {
                    const exprAdapter = core.languageController.getAgentLanguage().expressionAdapter;
                    if (!exprAdapter) {
                        throw Error("Agent language does not have an expression adapter")
                    }
                    const agentExpression = await exprAdapter.get(agent.did)
                    if(agentExpression)
                        return (agentExpression.data as Agent).perspective
                    else
                        return null
                }
            }
        }
    }
}<|MERGE_RESOLUTION|>--- conflicted
+++ resolved
@@ -819,13 +819,8 @@
                 return await perspective.addLink(link, status)
             },
             //@ts-ignore
-<<<<<<< HEAD
-            perspectiveAddLinks: async (args, context) => {
-                const { uuid, links } = args
-=======
             perspectiveAddLinks: async (parent, args, context, info) => {
                 const { uuid, links, status } = args
->>>>>>> 75b7e3f9
                 checkCapability(context.capabilities, Auth.perspectiveUpdateCapability([uuid]))
                 const perspective = core.perspectivesController.perspective(uuid)
                 return await perspective.addLinks(links, status)
@@ -864,13 +859,8 @@
                 return await perspective.removeLinks(links)
             },
             //@ts-ignore
-<<<<<<< HEAD
-            perspectiveLinkMutations: async (args, context) => {
-                const { uuid, mutations } = args
-=======
             perspectiveLinkMutations: async (parent, args, context, info) => {
                 const { uuid, mutations, status } = args
->>>>>>> 75b7e3f9
                 checkCapability(context.capabilities, Auth.perspectiveUpdateCapability([uuid]))
                 const perspective = core.perspectivesController.perspective(uuid)
                 return await perspective.linkMutations(mutations, status)
