import { Agent, Expression, InteractionCall, Language, LanguageRef, PerspectiveExpression, PerspectiveState, PerspectiveUnsignedInput } from '@coasys/ad4m'
import { exprRef2String, parseExprUrl, LanguageMeta } from '@coasys/ad4m'
import type Ad4mCore from '../Ad4mCore'
import * as PubSubDefinitions from './SubscriptionDefinitions'
import { ad4mExecutorVersion } from '../Config';
import { OuterConfig } from '../../main';
import { getPubSub, tagExpressionSignatureStatus } from '../utils';

<<<<<<< HEAD
function checkLinkLanguageInstalled(perspective: Perspective) {
    if(perspective.state != PerspectiveState.Synced && perspective.state != PerspectiveState.LinkLanguageInstalledButNotSynced) {
        throw new Error(`Perspective ${perspective.uuid}/${perspective.name} does not have a LinkLanguage installed. State is: ${perspective.state}`)
    }
}
=======
>>>>>>> 10b34fd1

export function createResolvers(core: Ad4mCore, config: OuterConfig) {

    return {
        Query: {
            //@ts-ignore
            agentByDID: async (args, context) => {
                const { did } = args;
<<<<<<< HEAD
                const agentLanguage = core.languageController.getAgentLanguage().expressionAdapter;
                if (!agentLanguage) {
                    throw Error("Agent language does not have an expression adapter")
                }
                const expr = await agentLanguage.get(did);
                if (expr != null) {
                    return expr.data;
=======
                if (did != core.agentService.did) {
                    const agentLanguage = core.languageController.getAgentLanguage().expressionAdapter;
                    if (!agentLanguage) {
                        throw Error("Agent language does not have an expression adapter")
                    }
                    const expr = await agentLanguage.get(did);
                    if (expr != null) {
                        tagExpressionSignatureStatus(expr);
                        for(const link of expr.data.perspective.links) {
                            tagExpressionSignatureStatus(link)
                        }
                        return expr.data;
                    } else {
                        return null
                    }
>>>>>>> 10b34fd1
                } else {
                    return null
                }
            },
            //@ts-ignore
            expression: async (args, context) => {
                const url = args.url.toString();
                const ref = parseExprUrl(url)
                const expression = await core.languageController.getExpression(ref);
                if(expression) {
                    expression.ref = ref
                    expression.url = url
                    expression.data = JSON.stringify(expression.data)

                    //Add the expression icon
                    expression.icon = { code: await core.languageController.getIcon(ref.language) }

                    //Add the language information
                    let lang

                    if(expression.ref.language.address === "literal") {
                        lang = { address: "literal", name: "literal" }
                    } else {
                        try {
                            lang = await core.languageController.languageForExpression(expression.ref) as any
                        } catch(e) {
                            console.error("While trying to get language for expression", expression, ":", e)
                            lang = {}
                        }
                    }

                    lang.address = expression.ref.language.address
                    expression.language = lang
                }
                return expression
            },
            //@ts-ignore
            expressionMany: async (args, context) => {
                const { urls } = args;
                const expressionPromises = [];
                for (const url of urls) {
                    expressionPromises.push(core.languageController.getExpression(parseExprUrl(url)));
                };
                const results = await Promise.all(expressionPromises);

                return await Promise.all(results.map(async (expression: Expression|null, index) => {
                    if(expression) {
                        expression.ref = parseExprUrl(urls[index]);
                        expression.url = urls[index];
                        expression.data = JSON.stringify(expression.data);

                        //Add the expression icon
                        expression.icon = { code: await core.languageController.getIcon(expression.ref.language) }

                        //Add the language information
                        let lang

                        if(expression.ref.language.address === "literal") {
                            return { address: "literal", name: "literal" }
                        }

                        try {
                            lang = await core.languageController.languageForExpression(expression.ref) as any
                        } catch(e) {
                            console.error("While trying to get language for expression", expression, ":", e)
                            lang = {}
                        }

                        lang.address = expression.ref.language.address
                        expression.language = lang
                    }
                    return expression
                }))
            },
            //@ts-ignore
            expressionRaw: async (args, context) => {
                const ref = parseExprUrl(args.url.toString())
                const expression = await core.languageController.getExpression(ref) as any
                return JSON.stringify(expression)
            },
            //@ts-ignore
            expressionInteractions: async (args, context) => {
                const { url } = args
                const result = await core.languageController.expressionInteractions(url)
                return result
            },
            //@ts-ignore
            language: async (args, context) => {
                const { address } = args
                const lang = await core.languageController.languageByRef({address, name: ""} as LanguageRef) as any
                lang.address = address

                const constructorIcon = async (language: Language) => {
                    if (language.expressionUI) {
                        const code = language.expressionUI.constructorIcon();

                        if (code) {
                            return { code }
                        } else {
                            return { code: "" }
                        }
                    }

                    return null
                };

                lang.constructorIcon = await constructorIcon(lang);

                const icon = async (language: Language) => {
                    if (language.expressionUI) {
                        const code = language.expressionUI.icon();

                        if (code) {
                            return { code }
                        } else {
                            return { code: "" }
                        }
                    }

                    return null
                };

                lang.icon = await icon(lang);

                const settings = async (address: string) => {
                    return JSON.stringify(core.languageController.getSettings(address))
                };

                lang.settings = await settings(address);

                const settingsIcon = async (language: Language) => {
                    if (language.settingsUI) {
                        const code = language.settingsUI.settingsIcon();

                        if (code) {
                            return { code }
                        } else {
                            return { code: "" }
                        }
                    }

                    return null
                }

                lang.settingsIcon = await settingsIcon(lang);

                return lang
            },
            //@ts-ignore
            languageMeta: async (args, context) => {
                const { address } = args
                const languageExpression = await core.languageController.getLanguageExpression(address)
                if(!languageExpression)
                    throw new Error(`Language not found: ${address}`)
                const internal = languageExpression.data
                let meta = new LanguageMeta()
                meta.name = internal.name
                meta.address = address
                meta.description = internal.description
                meta.author = languageExpression.author
                meta.templated = internal.templateSourceLanguageAddress != undefined
                meta.templateSourceLanguageAddress = internal.templateSourceLanguageAddress
                meta.templateAppliedParams = internal.templateAppliedParams
                meta.possibleTemplateParams = internal.possibleTemplateParams
                meta.sourceCodeLink = internal.sourceCodeLink

                return meta
            },

            //@ts-ignore
            languageSource: async (args, context) => {
                const { address } = args
                const languageSource = await core.languageController.getLanguageSource(address)
                if(!languageSource)
                    throw new Error(`Language not found: ${address}`)

                return languageSource
            },

            //@ts-ignore
            languages: (args, context) => {
                let filter
                if(args.filter && args.filter !== '') filter = args.filter
                return core.languageController.filteredLanguageRefs(filter)
            },
<<<<<<< HEAD

            //@ts-ignore
            neighbourhoodOtherAgents: async (args, context) => {
                const { perspectiveUUID } = args
                const perspective = core.perspectivesController.perspective(perspectiveUUID)
                if(!perspective) {  throw new Error(`Perspective not found: ${perspectiveUUID}`) }
                checkLinkLanguageInstalled(perspective)
                return await perspective.othersInNeighbourhood()
            },

            //@ts-ignore
            neighbourhoodHasTelepresenceAdapter: async (args, context) => {
                const { perspectiveUUID } = args
                const perspective = core.perspectivesController.perspective(perspectiveUUID)
                if(!perspective) {  throw new Error(`Perspective not found: ${perspectiveUUID}`) }
                checkLinkLanguageInstalled(perspective)
                const telepresenceAdapter = await perspective.getTelepresenceAdapter()
                return telepresenceAdapter != undefined
            },

            //@ts-ignore
            neighbourhoodOnlineAgents: async (args, context) => {
                const { perspectiveUUID } = args
                const perspective = core.perspectivesController.perspective(perspectiveUUID)
                if(!perspective) {  throw new Error(`Perspective not found: ${perspectiveUUID}`) }
                checkLinkLanguageInstalled(perspective)
                const telepresenceAdapter = await perspective.getTelepresenceAdapter()
                if(!telepresenceAdapter) {  throw new Error(`Neighbourhood ${perspective.sharedUrl} has no Telepresence Adapter.`) }
                return await perspective!.getOnlineAgents();
            },

            //@ts-ignore
            perspective: (args, context) => {
                const id = args.uuid
                let perspective = core.perspectivesController.perspectiveID(id);
                if (perspective == undefined) {
                    return null;
                } else {
                    return perspective
                }
            },
            //@ts-ignore
            perspectiveQueryLinks: async (args, context) => {
                const { uuid, query } = args
                const perspective = core.perspectivesController.perspective(uuid)
                //console.log("querying on", perspective, query, uuid);
                return await perspective.getLinks(query)
            },
            //@ts-ignore
            perspectiveQueryProlog: async (args, context) => {
                const { uuid, query } = args
                const perspective = core.perspectivesController.perspective(uuid)
                return JSON.stringify(await perspective.prologQuery(query))
            },
            //@ts-ignore
            perspectiveSnapshot: async (args, context) => {
                const id = args.uuid
                return await core.perspectivesController.perspectiveSnapshot(id)
            },
            //@ts-ignore
            perspectives: (context) => {
                return core.perspectivesController.allPerspectiveHandles()
            },
=======
>>>>>>> 10b34fd1
            //@ts-ignore
            getTrustedAgents: (context) => {
                return core.runtimeService.getTrustedAgents();
            },

            //@ts-ignore
            runtimeKnownLinkLanguageTemplates: (context) => {
                return core.runtimeService.knowLinkLanguageTemplates();
            },

            //@ts-ignore
            runtimeFriends: (context) => {
                return core.runtimeService.friends();
            },

            //@ts-ignore
            runtimeHcAgentInfos: async (context) => {
                return JSON.stringify(await core.holochainRequestAgentInfos());
            },

            //@ts-ignore
            runtimeFriendStatus: async (args, context) => {
                const { did } = args
                if(!core.runtimeService.friends().includes(did)) throw `${did} is not a friend`
                const dmLang = await core.friendsDirectMessageLanguage(did)
                if(dmLang)
                    return await dmLang.directMessageAdapter!.status()
                else
                    return undefined
            },

            //@ts-ignore
            runtimeMessageInbox: async (args, context) => {
                const { filter } = args
                const dmLang = await core.myDirectMessageLanguage()
                return await dmLang.directMessageAdapter!.inbox(filter)
            },
            //@ts-ignore
            runtimeMessageOutbox: (args, context) => {
                const { filter } = args
                return core.runtimeService.getMessagesOutbox(filter)
            },
            //@ts-ignore
            runtimeInfo: () => {
                const isInitialized = core.agentService.isInitialized();
                const isUnlocked = core.agentService.isUnlocked();
                return {
                    ad4mExecutorVersion: ad4mExecutorVersion,
                    isUnlocked,
                    isInitialized
                }
            }
        },
        Mutation: {
            //@ts-ignore
            addTrustedAgents: (args, context) => {
                const { agents } = args;
                core.runtimeService.addTrustedAgents(agents);
                return core.runtimeService.getTrustedAgents();
            },
            //@ts-ignore
            deleteTrustedAgents: (args, context) => {
                const { agents } = args;
                core.runtimeService.deleteTrustedAgents(agents);
                return core.runtimeService.getTrustedAgents();
            },
            //@ts-ignore
            runtimeAddKnownLinkLanguageTemplates: (args, context) => {
                const { addresses } = args;
                core.runtimeService.addKnowLinkLanguageTemplates(addresses);
                return core.runtimeService.knowLinkLanguageTemplates();
            },
            //@ts-ignore
            runtimeRemoveKnownLinkLanguageTemplates: (args, context) => {
                const { addresses } = args;
                core.runtimeService.removeKnownLinkLanguageTemplates(addresses);
                return core.runtimeService.knowLinkLanguageTemplates();
            },
            //@ts-ignore
            runtimeAddFriends: async (args, context) => {
                const { dids } = args;
                core.runtimeService.addFriends(dids);
                //@ts-ignore
                await Promise.all(dids.map(did => core.friendsDirectMessageLanguage(did)))
                return core.runtimeService.friends();
            },
            //@ts-ignore
            runtimeRemoveFriends: (args, context) => {
                const { dids } = args;
                core.runtimeService.removeFriends(dids);
                return core.runtimeService.friends();
            },
            //@ts-ignore
            agentGenerate: async (args, context) => {
                const {hcPortAdmin, connectHolochain, hcPortApp, hcUseLocalProxy, hcUseMdns, hcUseProxy, hcUseBootstrap, hcProxyUrl, hcBootstrapUrl} = config;

                await core.initHolochain({ hcPortAdmin, hcPortApp, hcUseLocalProxy, hcUseMdns, hcUseProxy, hcUseBootstrap, passphrase: args.passphrase, hcProxyUrl, hcBootstrapUrl });
                console.log("Holochain init complete");

                console.log("Wait for agent");
                core.initControllers()
                await core.initLanguages()
                console.log("Core languages init'd");

                if (!config.languageLanguageOnly) {
                    await core.initializeAgentsDirectMessageLanguage()
                }
            },
            //@ts-ignore
            agentUnlock: async (args, context) => {
                try {
                    core.perspectivesController;
                    core.initControllers()
                    await core.initLanguages();
                } catch (e) {
                    // @ts-ignore
                    const {hcPortAdmin, connectHolochain, hcPortApp, hcUseLocalProxy, hcUseMdns, hcUseProxy, hcUseBootstrap, hcProxyUrl, hcBootstrapUrl} = config;
                    if (args.holochain === "true") {
                        await core.initHolochain({ hcPortAdmin, hcPortApp, hcUseLocalProxy, hcUseMdns, hcUseProxy, hcUseBootstrap, passphrase: args.passphrase, hcProxyUrl, hcBootstrapUrl });
                    }
                    core.initControllers()
                    await core.initLanguages()

                    console.log("\x1b[32m", "AD4M init complete", "\x1b[0m");
                }

                try {
                    await core.agentService.ensureAgentExpression();
                } catch (e) {
                    console.log("Error ensuring public agent expression: ", e)
                }
            },
            //@ts-ignore
            agentUpdateDirectMessageLanguage: async (args, context) => {
                const { directMessageLanguage } = args;
                const currentAgent = AGENT.agent();
                if (!currentAgent) {
                    throw Error("No current agent init'd")
                }
                currentAgent.directMessageLanguage = directMessageLanguage;
                await core.agentService.updateAgent(currentAgent);
                return core.agentService.agent;
            },
            //@ts-ignore
            agentUpdatePublicPerspective: async (args, context) => {
                const {perspective} = args;
                const currentAgent = AGENT.agent();
                if (!currentAgent) {
                    throw Error("No current agent init'd")
                }

                currentAgent.perspective = {
                    ...perspective,
                    links: perspective.links.map((l: any) => {
                        const link = {...l};
                        delete link.status

                        return link
                    })
                };

                await core.agentService.updateAgent(currentAgent);
                return core.agentService.agent;
            },
            //@ts-ignore
            expressionCreate: async (args, context) => {
                const { languageAddress, content } = args

                //@ts-ignore
                function prepareExpressionData(value) {
                    return typeof value === 'object' && value !== null ? JSON.parse(JSON.stringify(value)) : value;
                }

                const langref = { address: languageAddress } as LanguageRef
                const expref = await core.languageController.expressionCreate(langref, prepareExpressionData(content))
                return exprRef2String(expref)
            },
            //@ts-ignore
            expressionInteract: async (args, context) => {
                let { url, interactionCall } = args
                interactionCall = new InteractionCall(interactionCall.name, JSON.parse(interactionCall.parametersStringified))
                const result = await core.languageController.expressionInteract(url, interactionCall)
                return result
            },
            //@ts-ignore
            languageApplyTemplateAndPublish: async (args, context) => {
                console.log("JS args", args);
                const { sourceLanguageHash, templateData } = args;
                return await core.languageApplyTemplateAndPublish(sourceLanguageHash, JSON.parse(templateData));
            },
            //@ts-ignore
            languagePublish: async (args, context) => {
                const { languagePath, languageMeta } = args;
                const expression = await core.languagePublish(languagePath, languageMeta);
                const internal = expression.data
                let meta = new LanguageMeta()
                meta.name = internal.name
                meta.address = internal.address
                meta.description = internal.description
                meta.author = expression.author
                meta.templated = internal.templateSourceLanguageAddress != undefined
                meta.templateSourceLanguageAddress = internal.templateSourceLanguageAddress
                meta.templateAppliedParams = internal.templateAppliedParams
                meta.possibleTemplateParams = internal.possibleTemplateParams
                meta.sourceCodeLink = internal.sourceCodeLink
                return meta
            },
            //@ts-ignore
            languageRemove: async (args, context) => {
                const { address } = args
                try {
                    await core.languageController.languageRemove(address)
                } catch (e) {
                    console.error("Executor.languageDelete: Error removing language", e)
                    return false
                }
                return true
            },
            //@ts-ignore
            languageWriteSettings: async (args, context) => {
                const { languageAddress, settings } = args
                await core.languageController.putSettings(languageAddress, JSON.parse(settings))
                return true
            },
            //@ts-ignore
            runtimeOpenLink: (args) => {
                const { url } = args
                console.log("openLinkExtern:", url)
                //shell.openExternal(url)
                return true
            },
            //@ts-ignore
            runtimeQuit: (context) => {
                process.exit(0)
                return true
            },
            //@ts-ignore
            runtimeHcAddAgentInfos: async (args, context) => {
                const { agentInfos } = args
                //@ts-ignore
                const parsed = JSON.parse(agentInfos).map(info => {
                    return {
                        //@ts-ignore
                        agent: Buffer.from(Object.values(info.agent)),
                        //@ts-ignore
                        signature: Buffer.from(Object.values(info.signature)),
                        //@ts-ignore
                        agent_info: Buffer.from(Object.values(info.agent_info))
                    }
                })

                await core.holochainAddAgentInfos(parsed)
                return true
            },

            //@ts-ignore
            runtimeSetStatus: async (args, context) => {
                const { status } = args
                const dmLang = await core.myDirectMessageLanguage()
                await dmLang.directMessageAdapter!.setStatus(status)
                return true
            },

            //@ts-ignore
            runtimeFriendSendMessage: async (args, context) => {
                const { did, message } = args
                if(!core.runtimeService.friends().includes(did)) throw `${did} is not a friend`
                const dmLang = await core.friendsDirectMessageLanguage(did)
                if(!dmLang) return false

                let wasSent = false
                let messageExpression
                try {
                    const status = await dmLang.directMessageAdapter!.status()
                    if(status) {
                        messageExpression = await dmLang.directMessageAdapter!.sendP2P(message)
                        wasSent = true
                    } else {
                        throw "Friends seems offline"
                    }
                } catch(e) {
                    messageExpression = await dmLang.directMessageAdapter!.sendInbox(message)
                    wasSent = true
                }

                if(wasSent && messageExpression) {
                    core.runtimeService.addMessageOutbox(did, messageExpression)
                }
                return wasSent
            }

        },

        Agent: {
            //@ts-ignore
            directMessageLanguage: async (agent) => {
                //console.debug("GQL| AGENT.directMessageLanguage:", agent)
                if(agent.directMessageLanguage && agent.directMessageLanguage !== "")
                    return agent.directMessageLanguage
                else {
                    const exprAdapter = core.languageController.getAgentLanguage().expressionAdapter;
                    if (!exprAdapter) {
                        throw Error("Agent language does not have an expression adapter")
                    }
                    const agentExpression = await exprAdapter.get(agent.did)
                    if(agentExpression)
                        return (agentExpression.data as Agent).directMessageLanguage
                    else
                        return null
                }
            },
            //@ts-ignore
            perspective: async (agent) => {
                //console.debug("GQL| AGENT.perspective:", agent)
                if(agent.perspective && agent.perspective !== "")
                    return agent.perspective
                else {
                    const exprAdapter = core.languageController.getAgentLanguage().expressionAdapter;
                    if (!exprAdapter) {
                        throw Error("Agent language does not have an expression adapter")
                    }
                    const agentExpression = await exprAdapter.get(agent.did)
                    if(agentExpression)
                        return (agentExpression.data as Agent).perspective
                    else
                        return null
                }
            }
        }
    }
}<|MERGE_RESOLUTION|>--- conflicted
+++ resolved
@@ -6,14 +6,6 @@
 import { OuterConfig } from '../../main';
 import { getPubSub, tagExpressionSignatureStatus } from '../utils';
 
-<<<<<<< HEAD
-function checkLinkLanguageInstalled(perspective: Perspective) {
-    if(perspective.state != PerspectiveState.Synced && perspective.state != PerspectiveState.LinkLanguageInstalledButNotSynced) {
-        throw new Error(`Perspective ${perspective.uuid}/${perspective.name} does not have a LinkLanguage installed. State is: ${perspective.state}`)
-    }
-}
-=======
->>>>>>> 10b34fd1
 
 export function createResolvers(core: Ad4mCore, config: OuterConfig) {
 
@@ -22,15 +14,6 @@
             //@ts-ignore
             agentByDID: async (args, context) => {
                 const { did } = args;
-<<<<<<< HEAD
-                const agentLanguage = core.languageController.getAgentLanguage().expressionAdapter;
-                if (!agentLanguage) {
-                    throw Error("Agent language does not have an expression adapter")
-                }
-                const expr = await agentLanguage.get(did);
-                if (expr != null) {
-                    return expr.data;
-=======
                 if (did != core.agentService.did) {
                     const agentLanguage = core.languageController.getAgentLanguage().expressionAdapter;
                     if (!agentLanguage) {
@@ -46,9 +29,8 @@
                     } else {
                         return null
                     }
->>>>>>> 10b34fd1
                 } else {
-                    return null
+                    return core.agentService.agent
                 }
             },
             //@ts-ignore
@@ -232,72 +214,6 @@
                 if(args.filter && args.filter !== '') filter = args.filter
                 return core.languageController.filteredLanguageRefs(filter)
             },
-<<<<<<< HEAD
-
-            //@ts-ignore
-            neighbourhoodOtherAgents: async (args, context) => {
-                const { perspectiveUUID } = args
-                const perspective = core.perspectivesController.perspective(perspectiveUUID)
-                if(!perspective) {  throw new Error(`Perspective not found: ${perspectiveUUID}`) }
-                checkLinkLanguageInstalled(perspective)
-                return await perspective.othersInNeighbourhood()
-            },
-
-            //@ts-ignore
-            neighbourhoodHasTelepresenceAdapter: async (args, context) => {
-                const { perspectiveUUID } = args
-                const perspective = core.perspectivesController.perspective(perspectiveUUID)
-                if(!perspective) {  throw new Error(`Perspective not found: ${perspectiveUUID}`) }
-                checkLinkLanguageInstalled(perspective)
-                const telepresenceAdapter = await perspective.getTelepresenceAdapter()
-                return telepresenceAdapter != undefined
-            },
-
-            //@ts-ignore
-            neighbourhoodOnlineAgents: async (args, context) => {
-                const { perspectiveUUID } = args
-                const perspective = core.perspectivesController.perspective(perspectiveUUID)
-                if(!perspective) {  throw new Error(`Perspective not found: ${perspectiveUUID}`) }
-                checkLinkLanguageInstalled(perspective)
-                const telepresenceAdapter = await perspective.getTelepresenceAdapter()
-                if(!telepresenceAdapter) {  throw new Error(`Neighbourhood ${perspective.sharedUrl} has no Telepresence Adapter.`) }
-                return await perspective!.getOnlineAgents();
-            },
-
-            //@ts-ignore
-            perspective: (args, context) => {
-                const id = args.uuid
-                let perspective = core.perspectivesController.perspectiveID(id);
-                if (perspective == undefined) {
-                    return null;
-                } else {
-                    return perspective
-                }
-            },
-            //@ts-ignore
-            perspectiveQueryLinks: async (args, context) => {
-                const { uuid, query } = args
-                const perspective = core.perspectivesController.perspective(uuid)
-                //console.log("querying on", perspective, query, uuid);
-                return await perspective.getLinks(query)
-            },
-            //@ts-ignore
-            perspectiveQueryProlog: async (args, context) => {
-                const { uuid, query } = args
-                const perspective = core.perspectivesController.perspective(uuid)
-                return JSON.stringify(await perspective.prologQuery(query))
-            },
-            //@ts-ignore
-            perspectiveSnapshot: async (args, context) => {
-                const id = args.uuid
-                return await core.perspectivesController.perspectiveSnapshot(id)
-            },
-            //@ts-ignore
-            perspectives: (context) => {
-                return core.perspectivesController.allPerspectiveHandles()
-            },
-=======
->>>>>>> 10b34fd1
             //@ts-ignore
             getTrustedAgents: (context) => {
                 return core.runtimeService.getTrustedAgents();
@@ -409,7 +325,6 @@
             //@ts-ignore
             agentUnlock: async (args, context) => {
                 try {
-                    core.perspectivesController;
                     core.initControllers()
                     await core.initLanguages();
                 } catch (e) {
