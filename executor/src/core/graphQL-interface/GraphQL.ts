--- conflicted
+++ resolved
@@ -215,31 +215,6 @@
                 return core.languageController.filteredLanguageRefs(filter)
             },
             //@ts-ignore
-<<<<<<< HEAD
-            getTrustedAgents: (context) => {
-                return core.runtimeService.getTrustedAgents();
-            },
-
-            //@ts-ignore
-            runtimeKnownLinkLanguageTemplates: (context) => {
-                return core.runtimeService.knowLinkLanguageTemplates();
-            },
-
-            //@ts-ignore
-            runtimeFriends: (context) => {
-                return core.runtimeService.friends();
-            },
-
-            //@ts-ignore
-            runtimeHcAgentInfos: async (context) => {
-                return JSON.stringify(await core.holochainRequestAgentInfos());
-=======
-            agentGetEntanglementProofs: () => {
-                return core.entanglementProofController.getEntanglementProofs();
->>>>>>> d75127f7
-            },
-
-            //@ts-ignore
             runtimeFriendStatus: async (args, context) => {
                 const { did } = args
                 const dmLang = await core.friendsDirectMessageLanguage(did)
@@ -257,50 +232,6 @@
             },
         },
         Mutation: {
-            //@ts-ignore
-<<<<<<< HEAD
-            addTrustedAgents: (args, context) => {
-                const { agents } = args;
-                core.runtimeService.addTrustedAgents(agents);
-                return core.runtimeService.getTrustedAgents();
-            },
-            //@ts-ignore
-            deleteTrustedAgents: (args, context) => {
-                const { agents } = args;
-                core.runtimeService.deleteTrustedAgents(agents);
-                return core.runtimeService.getTrustedAgents();
-            },
-            //@ts-ignore
-            runtimeAddKnownLinkLanguageTemplates: (args, context) => {
-                const { addresses } = args;
-                core.runtimeService.addKnowLinkLanguageTemplates(addresses);
-                return core.runtimeService.knowLinkLanguageTemplates();
-            },
-            //@ts-ignore
-            runtimeRemoveKnownLinkLanguageTemplates: (args, context) => {
-                const { addresses } = args;
-                core.runtimeService.removeKnownLinkLanguageTemplates(addresses);
-                return core.runtimeService.knowLinkLanguageTemplates();
-            },
-=======
-            agentAddEntanglementProofs: (args, context) => {
-                const { proofs } = args;
-                core.entanglementProofController.addEntanglementProofs(proofs);
-                return core.entanglementProofController.getEntanglementProofs();
-            },
-            //@ts-ignore
-            agentDeleteEntanglementProofs: (args, context) => {
-                const { proofs } = args;
-                core.entanglementProofController.deleteEntanglementProofs(proofs);
-                return core.entanglementProofController.getEntanglementProofs();
-            },
-            //@ts-ignore
-            agentEntanglementProofPreFlight: (args, context) => {
-                const { deviceKey, deviceKeyType } = args;
-                return core.entanglementProofController.signDeviceKey(deviceKey, deviceKeyType);
-            },
-            // TODO: Remove this after languageController is moved
->>>>>>> d75127f7
             //@ts-ignore
             runtimeAddFriends: async (args, context) => {
                 const { dids } = args;
@@ -343,10 +274,6 @@
                         console.log("Holo service already initialized")
                     }
 
-<<<<<<< HEAD
-=======
-                    await core.waitForAgent();
->>>>>>> d75127f7
                     core.initControllers()
                     await core.initLanguages()
 
