--- conflicted
+++ resolved
@@ -1,10 +1,5 @@
 {
-<<<<<<< HEAD
   "name": "@coasys/ad4m-executor",
-  "version": "0.8.0-prerelease",
-=======
-  "name": "@perspect3vism/ad4m-executor",
->>>>>>> 45aea0c2
   "description": "Node.js package that allows the running/interfacing of AD4M Languages & Perspectives.",
   "main": "lib/main.js",
   "files": [
