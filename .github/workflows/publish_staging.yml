--- conflicted
+++ resolved
@@ -194,11 +194,7 @@
         GITHUB_TOKEN: ${{ secrets.GITHUB_TOKEN }}
       with:
         upload_url: ${{ needs.create-release.outputs.upload_url }} # This pulls from the CREATE RELEASE step above, referencing it's ID to get its outputs object, which include a `upload_url`. See this blog post for more info: https://jasonet.co/posts/new-features-of-github-actions/#passing-data-to-future-steps
-<<<<<<< HEAD
         asset_path:  "/Users/runner/work/ad4m/ad4m/target/release/bundle/dmg/ADAM Launcher_${{ steps.extract_version.outputs.version }}_x64.dmg.tar.gz"
-=======
-        asset_path:  "/Users/runner/work/ad4m/target/release/bundle/macos/ADAM Launcher_${{ steps.extract_version.outputs.version }}_x64.dmg.tar.gz"
->>>>>>> 7e1a339d
         asset_name: ADAM\ Launcher_${{ steps.extract_version.outputs.version }}_x64.tar.gz
         asset_content_type: application/octet-stream
 
@@ -210,11 +206,7 @@
         GITHUB_TOKEN: ${{ secrets.GITHUB_TOKEN }}
       with:
         upload_url: ${{ needs.create-release.outputs.upload_url }} # This pulls from the CREATE RELEASE step above, referencing it's ID to get its outputs object, which include a `upload_url`. See this blog post for more info: https://jasonet.co/posts/new-features-of-github-actions/#passing-data-to-future-steps
-<<<<<<< HEAD
         asset_path:  "/Users/runner/work/ad4m/ad4m/target/release/bundle/dmg/ADAM Launcher_${{ steps.extract_version.outputs.version }}_x64.tar.gz.sig"
-=======
-        asset_path:  "/Users/runner/work/ad4m/target/release/bundle/macos/ADAM Launcher_${{ steps.extract_version.outputs.version }}_x64.tar.gz.sig"
->>>>>>> 7e1a339d
         asset_name: ADAM\ Launcher_${{ steps.extract_version.outputs.version }}_x64.dmg.tar.gz.sig
         asset_content_type: application/octet-stream
 
