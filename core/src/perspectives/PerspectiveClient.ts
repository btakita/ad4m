import { ApolloClient, gql } from "@apollo/client/core";
import { Expression, ExpressionRendered } from "../expression/Expression";
import { ExpressionClient } from "../expression/ExpressionClient";
import { ExpressionRef } from "../expression/ExpressionRef";
import { Link, LinkExpressionInput, LinkExpression, LinkInput, LinkMutations, LinkExpressionMutations } from "../links/Links";
import unwrapApolloResult from "../unwrapApolloResult";
import { LinkQuery } from "./LinkQuery";
import { Perspective } from "./Perspective";
import { PerspectiveHandle } from "./PerspectiveHandle";
import { LinkStatus, PerspectiveProxy } from './PerspectiveProxy';

const LINK_EXPRESSION_FIELDS = `
author
timestamp
status
data { source, predicate, target }
proof { valid, invalid, signature, key }
`

const PERSPECTIVE_HANDLE_FIELDS = `
uuid
name
sharedUrl
neighbourhood { 
    linkLanguage 
    meta { 
        links
            {
                author
                timestamp
                data { source, predicate, target }
                proof { valid, invalid, signature, key }
            }  
    } 
}
`

export type PerspectiveHandleCallback = (perspective: PerspectiveHandle) => null
export type UuidCallback = (uuid: string) => null
export type LinkCallback = (link: LinkExpression) => null
export class PerspectiveClient {
    #apolloClient: ApolloClient<any>
    #perspectiveAddedCallbacks: PerspectiveHandleCallback[]
    #perspectiveUpdatedCallbacks: PerspectiveHandleCallback[]
    #perspectiveRemovedCallbacks: UuidCallback[]
    #expressionClient?: ExpressionClient

    constructor(client: ApolloClient<any>, subscribe: boolean = true) {
        this.#apolloClient = client
        this.#perspectiveAddedCallbacks = []
        this.#perspectiveUpdatedCallbacks = []
        this.#perspectiveRemovedCallbacks = []

        if(subscribe) {
            this.subscribePerspectiveAdded()
            this.subscribePerspectiveUpdated()
            this.subscribePerspectiveRemoved()
        }
    }

    setExpressionClient(client: ExpressionClient) {
        this.#expressionClient = client
    }

    async all(): Promise<PerspectiveProxy[]> {
        const { perspectives } = unwrapApolloResult(await this.#apolloClient.query({
            query: gql`query perspectives {
                perspectives {
                    ${PERSPECTIVE_HANDLE_FIELDS}
                }
                
            }`
        }))
        return perspectives.map(handle => new PerspectiveProxy(handle, this))
    }

    async byUUID(uuid: string): Promise<PerspectiveProxy|null> {
        const { perspective } = unwrapApolloResult(await this.#apolloClient.query({
            query: gql`query perspective($uuid: String!) {
                perspective(uuid: $uuid) {
                    ${PERSPECTIVE_HANDLE_FIELDS}
                }
            }`,
            variables: { uuid }
        }))
        if(!perspective) return null
        return new PerspectiveProxy(perspective, this)
    }

    async snapshotByUUID(uuid: string): Promise<Perspective|null> {
        const { perspectiveSnapshot } = unwrapApolloResult(await this.#apolloClient.query({
            query: gql`query perspectiveSnapshot($uuid: String!) {
                perspectiveSnapshot(uuid: $uuid) {
                    links { ${LINK_EXPRESSION_FIELDS} }
                }
            }`,
            variables: { uuid }
        }))
        return perspectiveSnapshot
    }
    async publishSnapshotByUUID(uuid: string): Promise<string|null> {
        const { perspectivePublishSnapshot } = unwrapApolloResult(await this.#apolloClient.mutate({
            mutation: gql`mutation perspectivePublishSnapshot($uuid: String!) {
                perspectivePublishSnapshot(uuid: $uuid)
            }`,
            variables: { uuid }
        }))
        return perspectivePublishSnapshot
    }

    async queryLinks(uuid: string, query: LinkQuery): Promise<LinkExpression[]> {
        const { perspectiveQueryLinks } = unwrapApolloResult(await this.#apolloClient.query({
            query: gql`query perspectiveQueryLinks($uuid: String!, $query: LinkQuery!) {
                perspectiveQueryLinks(query: $query, uuid: $uuid) {
                    ${LINK_EXPRESSION_FIELDS}
                }
            }`,
            variables: { uuid, query }
        }))
        return perspectiveQueryLinks
    }

    async queryProlog(uuid: string, query: string): Promise<any> {
        const { perspectiveQueryProlog } = unwrapApolloResult(await this.#apolloClient.query({
            query: gql`query perspectiveQueryProlog($uuid: String!, $query: String!) {
                perspectiveQueryProlog(uuid: $uuid, query: $query)
            }`,
            variables: { uuid, query }
        }))

        return JSON.parse(perspectiveQueryProlog)
    }

    async add(name: string): Promise<PerspectiveProxy> {
        const { perspectiveAdd } = unwrapApolloResult(await this.#apolloClient.mutate({
            mutation: gql`mutation perspectiveAdd($name: String!) {
                perspectiveAdd(name: $name) {
                    ${PERSPECTIVE_HANDLE_FIELDS}
                }
            }`,
            variables: { name }
        }))
        return new PerspectiveProxy(perspectiveAdd, this)
    }

    async update(uuid: string, name: string): Promise<PerspectiveProxy> {
        const { perspectiveUpdate } = unwrapApolloResult(await this.#apolloClient.mutate({
            mutation: gql`mutation perspectiveUpdate($uuid: String!, $name: String!) {
                perspectiveUpdate(uuid: $uuid, name: $name) {
                    ${PERSPECTIVE_HANDLE_FIELDS}
                }
            }`,
            variables: { uuid, name }
        }))
        return new PerspectiveProxy(perspectiveUpdate, this)
    }

    async remove(uuid: string): Promise<{perspectiveRemove: boolean}> {
        return unwrapApolloResult(await this.#apolloClient.mutate({
            mutation: gql`mutation perspectiveRemove($uuid: String!) {
                perspectiveRemove(uuid: $uuid)
            }`,
            variables: { uuid }
        }))
    }

    async addLink(uuid: string, link: Link, status?: LinkStatus): Promise<LinkExpression> {
        const { perspectiveAddLink } = unwrapApolloResult(await this.#apolloClient.mutate({
            mutation: gql`mutation perspectiveAddLink($uuid: String!, $link: LinkInput!, $status: String){
                perspectiveAddLink(link: $link, uuid: $uuid, status: $status) {
                    ${LINK_EXPRESSION_FIELDS}
                }
            }`,
            variables: { uuid, link, status }
        }))
        return perspectiveAddLink
    }

<<<<<<< HEAD
    async addLinkExpression(uuid: string, link: LinkExpressionInput, status?: LinkStatus): Promise<LinkExpression> {
=======
    async addLinks(uuid: string, links: Link[]): Promise<LinkExpression[]> {
        const { perspectiveAddLinks } = unwrapApolloResult(await this.#apolloClient.mutate({
            mutation: gql`mutation perspectiveAddLinks($uuid: String!, $links: [LinkInput!]!){
                perspectiveAddLinks(links: $links, uuid: $uuid) {
                    ${LINK_EXPRESSION_FIELDS}
                }
            }`,
            variables: { uuid, links }
        }))
        return perspectiveAddLinks
    }

    async removeLinks(uuid: string, links: LinkExpressionInput[]): Promise<LinkExpression[]> {
        const { perspectiveRemoveLinks } = unwrapApolloResult(await this.#apolloClient.mutate({
            mutation: gql`mutation perspectiveRemoveLinks($uuid: String!, $links: [LinkExpressionInput!]!){
                perspectiveRemoveLinks(links: $links, uuid: $uuid) {
                    ${LINK_EXPRESSION_FIELDS}
                }
            }`,
            variables: { uuid, links }
        }))
        return perspectiveRemoveLinks
    }

    async linkMutations(uuid: string, mutations: LinkMutations): Promise<LinkExpressionMutations> {
        const { perspectiveLinkMutations } = unwrapApolloResult(await this.#apolloClient.mutate({
            mutation: gql`mutation perspectiveLinkMutations($uuid: String!, $mutations: LinkMutations!){
                perspectiveLinkMutations(mutations: $mutations, uuid: $uuid) {
                    additions {
                        ${LINK_EXPRESSION_FIELDS}
                    }
                    removals {
                        ${LINK_EXPRESSION_FIELDS}
                    }
                }
            }`,
            variables: { uuid, mutations }
        }))
        return perspectiveLinkMutations
    }

    async addLinkExpression(uuid: string, link: LinkExpressionInput): Promise<LinkExpression> {
>>>>>>> 2d5e3541
        const { perspectiveAddLinkExpression } = unwrapApolloResult(await this.#apolloClient.mutate({
            mutation: gql`mutation perspectiveAddLinkExpression($uuid: String!, $link: LinkExpressionInput!, $status: String){
                perspectiveAddLinkExpression(link: $link, uuid: $uuid, status: $status) {
                    ${LINK_EXPRESSION_FIELDS}
                }
            }`,
            variables: { uuid, link }
        }))
        return perspectiveAddLinkExpression
    }
 
    async updateLink(uuid: string, oldLink: LinkExpressionInput, newLink: LinkInput): Promise<LinkExpression> {
        delete oldLink.__typename
        delete oldLink.data.__typename
        delete oldLink.proof.__typename
        const { perspectiveUpdateLink } = unwrapApolloResult(await this.#apolloClient.mutate({
            mutation: gql`mutation perspectiveUpdateLink(
                $uuid: String!, 
                $newLink: LinkInput!
                $oldLink: LinkExpressionInput!
            ){
                perspectiveUpdateLink(
                    newLink: $newLink, 
                    oldLink: $oldLink, 
                    uuid: $uuid
                ) {
                    ${LINK_EXPRESSION_FIELDS}
                }
            }`,
            variables: { uuid, oldLink, newLink }
        }))
        return perspectiveUpdateLink
    }

    async removeLink(uuid: string, link: LinkExpressionInput): Promise<{perspectiveRemoveLink: boolean}> {
        delete link.__typename
        delete link.data.__typename
        delete link.proof.__typename
        return unwrapApolloResult(await this.#apolloClient.mutate({
            mutation: gql`mutation perspectiveRemoveLink($link: LinkExpressionInput!, $uuid: String!) {
                perspectiveRemoveLink(link: $link, uuid: $uuid)
            }`,
            variables: { uuid, link }
        }))
    }

    // ExpressionClient functions, needed for Subjects:
    async getExpression(expressionURI: string): Promise<ExpressionRendered> {
        return await this.#expressionClient.get(expressionURI)
    }

    async createExpression(content: any, languageAddress: string): Promise<string> {
        return await this.#expressionClient.create(content, languageAddress)
    }

    // Subscriptions:
    addPerspectiveAddedListener(cb: PerspectiveHandleCallback) {
        this.#perspectiveAddedCallbacks.push(cb)
    }

    subscribePerspectiveAdded() {
        this.#apolloClient.subscribe({
            query: gql` subscription {
                perspectiveAdded { ${PERSPECTIVE_HANDLE_FIELDS} }
            }   
        `}).subscribe({
            next: result => {
                this.#perspectiveAddedCallbacks.forEach(cb => {
                    cb(result.data.perspectiveAdded)
                })
            },
            error: (e) => console.error(e)
        })
    }

    addPerspectiveUpdatedListener(cb: PerspectiveHandleCallback) {
        this.#perspectiveUpdatedCallbacks.push(cb)
    }

    subscribePerspectiveUpdated() {
        this.#apolloClient.subscribe({
            query: gql` subscription {
                perspectiveUpdated { ${PERSPECTIVE_HANDLE_FIELDS} }
            }   
        `}).subscribe({
            next: result => {
                this.#perspectiveUpdatedCallbacks.forEach(cb => {
                    cb(result.data.perspectiveUpdated)
                })
            },
            error: (e) => console.error(e)
        })
    }

    addPerspectiveRemovedListener(cb: UuidCallback) {
        this.#perspectiveRemovedCallbacks.push(cb)
    }

    subscribePerspectiveRemoved() {
        this.#apolloClient.subscribe({
            query: gql` subscription {
                perspectiveRemoved
            }   
        `}).subscribe({
            next: result => {
                this.#perspectiveRemovedCallbacks.forEach(cb => {
                    cb(result.data.perspectiveRemoved)
                })
            },
            error: (e) => console.error(e)
        })
    }

    async addPerspectiveLinkAddedListener(uuid: String, cb: LinkCallback[]): Promise<void> {
        this.#apolloClient.subscribe({
            query: gql` subscription {
                perspectiveLinkAdded(uuid: "${uuid}") { ${LINK_EXPRESSION_FIELDS} }
            }   
        `}).subscribe({
            next: result => {
                cb.forEach(c => {
                    c(result.data.perspectiveLinkAdded)
                })
            },
            error: (e) => console.error(e)
        })

        await new Promise<void>(resolve => setTimeout(resolve, 500))
    }

    async addPerspectiveLinkRemovedListener(uuid: String, cb: LinkCallback[]): Promise<void> {
        this.#apolloClient.subscribe({
            query: gql` subscription {
                perspectiveLinkRemoved(uuid: "${uuid}") { ${LINK_EXPRESSION_FIELDS} }
            }   
        `}).subscribe({
            next: result => {
                cb.forEach(c => {
                    c(result.data.perspectiveLinkRemoved)
                })
            },
            error: (e) => console.error(e)
        })

        await new Promise<void>(resolve => setTimeout(resolve, 500))
    }
}<|MERGE_RESOLUTION|>--- conflicted
+++ resolved
@@ -176,9 +176,6 @@
         return perspectiveAddLink
     }
 
-<<<<<<< HEAD
-    async addLinkExpression(uuid: string, link: LinkExpressionInput, status?: LinkStatus): Promise<LinkExpression> {
-=======
     async addLinks(uuid: string, links: Link[]): Promise<LinkExpression[]> {
         const { perspectiveAddLinks } = unwrapApolloResult(await this.#apolloClient.mutate({
             mutation: gql`mutation perspectiveAddLinks($uuid: String!, $links: [LinkInput!]!){
@@ -220,8 +217,7 @@
         return perspectiveLinkMutations
     }
 
-    async addLinkExpression(uuid: string, link: LinkExpressionInput): Promise<LinkExpression> {
->>>>>>> 2d5e3541
+    async addLinkExpression(uuid: string, link: LinkExpressionInput, status?: LinkStatus): Promise<LinkExpression> {
         const { perspectiveAddLinkExpression } = unwrapApolloResult(await this.#apolloClient.mutate({
             mutation: gql`mutation perspectiveAddLinkExpression($uuid: String!, $link: LinkExpressionInput!, $status: String){
                 perspectiveAddLinkExpression(link: $link, uuid: $uuid, status: $status) {
