import { ApolloClient, gql } from "@apollo/client/core";
import { ExpressionRendered } from "../expression/Expression";
import { ExpressionClient } from "../expression/ExpressionClient";
import { Link, LinkExpressionInput, LinkExpression, LinkInput, LinkMutations, LinkExpressionMutations } from "../links/Links";
import { NeighbourhoodClient } from "../neighbourhood/NeighbourhoodClient";
import { NeighbourhoodProxy } from "../neighbourhood/NeighbourhoodProxy";
import unwrapApolloResult from "../unwrapApolloResult";
import { LinkQuery } from "./LinkQuery";
import { Perspective } from "./Perspective";
<<<<<<< HEAD
import { PerspectiveHandle } from "./PerspectiveHandle";
import { LinkStatus, PerspectiveProxy } from './PerspectiveProxy';
=======
import { PerspectiveHandle, PerspectiveState } from "./PerspectiveHandle";
import { PerspectiveProxy } from './PerspectiveProxy';
>>>>>>> 9216581c

const LINK_EXPRESSION_FIELDS = `
author
timestamp
status
data { source, predicate, target }
proof { valid, invalid, signature, key }
`

const PERSPECTIVE_HANDLE_FIELDS = `
uuid
name
sharedUrl
state
neighbourhood { 
    linkLanguage 
    meta { 
        links
            {
                author
                timestamp
                data { source, predicate, target }
                proof { valid, invalid, signature, key }
            }  
    } 
}
`

export type PerspectiveHandleCallback = (perspective: PerspectiveHandle) => null
export type UuidCallback = (uuid: string) => null
export type LinkCallback = (link: LinkExpression) => null
export type SyncStateChangeCallback = (state: PerspectiveState) => null

export class PerspectiveClient {
    #apolloClient: ApolloClient<any>
    #perspectiveAddedCallbacks: PerspectiveHandleCallback[]
    #perspectiveUpdatedCallbacks: PerspectiveHandleCallback[]
    #perspectiveRemovedCallbacks: UuidCallback[]
    #perspectiveSyncStateChangeCallbacks: SyncStateChangeCallback[]
    #expressionClient?: ExpressionClient
    #neighbourhoodClient?: NeighbourhoodClient

    constructor(client: ApolloClient<any>, subscribe: boolean = true) {
        this.#apolloClient = client
        this.#perspectiveAddedCallbacks = []
        this.#perspectiveUpdatedCallbacks = []
        this.#perspectiveRemovedCallbacks = []
        this.#perspectiveSyncStateChangeCallbacks = []

        if(subscribe) {
            this.subscribePerspectiveAdded()
            this.subscribePerspectiveUpdated()
            this.subscribePerspectiveRemoved()
        }
    }

    setExpressionClient(client: ExpressionClient) {
        this.#expressionClient = client
    }

    setNeighbourhoodClient(client: NeighbourhoodClient) {
        this.#neighbourhoodClient = client
    }

    async all(): Promise<PerspectiveProxy[]> {
        const { perspectives } = unwrapApolloResult(await this.#apolloClient.query({
            query: gql`query perspectives {
                perspectives {
                    ${PERSPECTIVE_HANDLE_FIELDS}
                }
                
            }`
        }))
        return perspectives.map(handle => new PerspectiveProxy(handle, this))
    }

    async byUUID(uuid: string): Promise<PerspectiveProxy|null> {
        const { perspective } = unwrapApolloResult(await this.#apolloClient.query({
            query: gql`query perspective($uuid: String!) {
                perspective(uuid: $uuid) {
                    ${PERSPECTIVE_HANDLE_FIELDS}
                }
            }`,
            variables: { uuid }
        }))
        if(!perspective) return null
        return new PerspectiveProxy(perspective, this)
    }

    async snapshotByUUID(uuid: string): Promise<Perspective|null> {
        const { perspectiveSnapshot } = unwrapApolloResult(await this.#apolloClient.query({
            query: gql`query perspectiveSnapshot($uuid: String!) {
                perspectiveSnapshot(uuid: $uuid) {
                    links { ${LINK_EXPRESSION_FIELDS} }
                }
            }`,
            variables: { uuid }
        }))
        return perspectiveSnapshot
    }
    async publishSnapshotByUUID(uuid: string): Promise<string|null> {
        const { perspectivePublishSnapshot } = unwrapApolloResult(await this.#apolloClient.mutate({
            mutation: gql`mutation perspectivePublishSnapshot($uuid: String!) {
                perspectivePublishSnapshot(uuid: $uuid)
            }`,
            variables: { uuid }
        }))
        return perspectivePublishSnapshot
    }

    async queryLinks(uuid: string, query: LinkQuery): Promise<LinkExpression[]> {
        const { perspectiveQueryLinks } = unwrapApolloResult(await this.#apolloClient.query({
            query: gql`query perspectiveQueryLinks($uuid: String!, $query: LinkQuery!) {
                perspectiveQueryLinks(query: $query, uuid: $uuid) {
                    ${LINK_EXPRESSION_FIELDS}
                }
            }`,
            variables: { uuid, query }
        }))
        return perspectiveQueryLinks
    }

    async queryProlog(uuid: string, query: string): Promise<any> {
        const { perspectiveQueryProlog } = unwrapApolloResult(await this.#apolloClient.query({
            query: gql`query perspectiveQueryProlog($uuid: String!, $query: String!) {
                perspectiveQueryProlog(uuid: $uuid, query: $query)
            }`,
            variables: { uuid, query }
        }))

        return JSON.parse(perspectiveQueryProlog)
    }

    async add(name: string): Promise<PerspectiveProxy> {
        const { perspectiveAdd } = unwrapApolloResult(await this.#apolloClient.mutate({
            mutation: gql`mutation perspectiveAdd($name: String!) {
                perspectiveAdd(name: $name) {
                    ${PERSPECTIVE_HANDLE_FIELDS}
                }
            }`,
            variables: { name }
        }))
        return new PerspectiveProxy(perspectiveAdd, this)
    }

    async update(uuid: string, name: string): Promise<PerspectiveProxy> {
        const { perspectiveUpdate } = unwrapApolloResult(await this.#apolloClient.mutate({
            mutation: gql`mutation perspectiveUpdate($uuid: String!, $name: String!) {
                perspectiveUpdate(uuid: $uuid, name: $name) {
                    ${PERSPECTIVE_HANDLE_FIELDS}
                }
            }`,
            variables: { uuid, name }
        }))
        return new PerspectiveProxy(perspectiveUpdate, this)
    }

    async remove(uuid: string): Promise<{perspectiveRemove: boolean}> {
        return unwrapApolloResult(await this.#apolloClient.mutate({
            mutation: gql`mutation perspectiveRemove($uuid: String!) {
                perspectiveRemove(uuid: $uuid)
            }`,
            variables: { uuid }
        }))
    }

    async addLink(uuid: string, link: Link, status?: LinkStatus): Promise<LinkExpression> {
        const { perspectiveAddLink } = unwrapApolloResult(await this.#apolloClient.mutate({
            mutation: gql`mutation perspectiveAddLink($uuid: String!, $link: LinkInput!, $status: String){
                perspectiveAddLink(link: $link, uuid: $uuid, status: $status) {
                    ${LINK_EXPRESSION_FIELDS}
                }
            }`,
            variables: { uuid, link, status }
        }))
        return perspectiveAddLink
    }

    async addLinks(uuid: string, links: Link[]): Promise<LinkExpression[]> {
        const { perspectiveAddLinks } = unwrapApolloResult(await this.#apolloClient.mutate({
            mutation: gql`mutation perspectiveAddLinks($uuid: String!, $links: [LinkInput!]!){
                perspectiveAddLinks(links: $links, uuid: $uuid) {
                    ${LINK_EXPRESSION_FIELDS}
                }
            }`,
            variables: { uuid, links }
        }))
        return perspectiveAddLinks
    }

    async removeLinks(uuid: string, links: LinkExpressionInput[]): Promise<LinkExpression[]> {
        const { perspectiveRemoveLinks } = unwrapApolloResult(await this.#apolloClient.mutate({
            mutation: gql`mutation perspectiveRemoveLinks($uuid: String!, $links: [LinkExpressionInput!]!){
                perspectiveRemoveLinks(links: $links, uuid: $uuid) {
                    ${LINK_EXPRESSION_FIELDS}
                }
            }`,
            variables: { uuid, links }
        }))
        return perspectiveRemoveLinks
    }

    async linkMutations(uuid: string, mutations: LinkMutations): Promise<LinkExpressionMutations> {
        const { perspectiveLinkMutations } = unwrapApolloResult(await this.#apolloClient.mutate({
            mutation: gql`mutation perspectiveLinkMutations($uuid: String!, $mutations: LinkMutations!){
                perspectiveLinkMutations(mutations: $mutations, uuid: $uuid) {
                    additions {
                        ${LINK_EXPRESSION_FIELDS}
                    }
                    removals {
                        ${LINK_EXPRESSION_FIELDS}
                    }
                }
            }`,
            variables: { uuid, mutations }
        }))
        return perspectiveLinkMutations
    }

    async addLinkExpression(uuid: string, link: LinkExpressionInput, status?: LinkStatus): Promise<LinkExpression> {
        const { perspectiveAddLinkExpression } = unwrapApolloResult(await this.#apolloClient.mutate({
            mutation: gql`mutation perspectiveAddLinkExpression($uuid: String!, $link: LinkExpressionInput!, $status: String){
                perspectiveAddLinkExpression(link: $link, uuid: $uuid, status: $status) {
                    ${LINK_EXPRESSION_FIELDS}
                }
            }`,
            variables: { uuid, link }
        }))
        return perspectiveAddLinkExpression
    }
 
    async updateLink(uuid: string, oldLink: LinkExpressionInput, newLink: LinkInput): Promise<LinkExpression> {
        delete oldLink.__typename
        delete oldLink.data.__typename
        delete oldLink.proof.__typename
        const { perspectiveUpdateLink } = unwrapApolloResult(await this.#apolloClient.mutate({
            mutation: gql`mutation perspectiveUpdateLink(
                $uuid: String!, 
                $newLink: LinkInput!
                $oldLink: LinkExpressionInput!
            ){
                perspectiveUpdateLink(
                    newLink: $newLink, 
                    oldLink: $oldLink, 
                    uuid: $uuid
                ) {
                    ${LINK_EXPRESSION_FIELDS}
                }
            }`,
            variables: { uuid, oldLink, newLink }
        }))
        return perspectiveUpdateLink
    }

    async removeLink(uuid: string, link: LinkExpressionInput): Promise<{perspectiveRemoveLink: boolean}> {
        delete link.__typename
        delete link.data.__typename
        delete link.proof.__typename
        return unwrapApolloResult(await this.#apolloClient.mutate({
            mutation: gql`mutation perspectiveRemoveLink($link: LinkExpressionInput!, $uuid: String!) {
                perspectiveRemoveLink(link: $link, uuid: $uuid)
            }`,
            variables: { uuid, link }
        }))
    }

    // ExpressionClient functions, needed for Subjects:
    async getExpression(expressionURI: string): Promise<ExpressionRendered> {
        return await this.#expressionClient.get(expressionURI)
    }

    async createExpression(content: any, languageAddress: string): Promise<string> {
        return await this.#expressionClient.create(content, languageAddress)
    }

    // Subscriptions:
    addPerspectiveAddedListener(cb: PerspectiveHandleCallback) {
        this.#perspectiveAddedCallbacks.push(cb)
    }

    subscribePerspectiveAdded() {
        this.#apolloClient.subscribe({
            query: gql` subscription {
                perspectiveAdded { ${PERSPECTIVE_HANDLE_FIELDS} }
            }   
        `}).subscribe({
            next: result => {
                this.#perspectiveAddedCallbacks.forEach(cb => {
                    cb(result.data.perspectiveAdded)
                })
            },
            error: (e) => console.error(e)
        })
    }

    addPerspectiveUpdatedListener(cb: PerspectiveHandleCallback) {
        this.#perspectiveUpdatedCallbacks.push(cb)
    }

    subscribePerspectiveUpdated() {
        this.#apolloClient.subscribe({
            query: gql` subscription {
                perspectiveUpdated { ${PERSPECTIVE_HANDLE_FIELDS} }
            }   
        `}).subscribe({
            next: result => {
                this.#perspectiveUpdatedCallbacks.forEach(cb => {
                    cb(result.data.perspectiveUpdated)
                })
            },
            error: (e) => console.error(e)
        })
    }

    addPerspectiveSyncedListener(cb: SyncStateChangeCallback) {
        this.#perspectiveSyncStateChangeCallbacks.push(cb)
    }

    async addPerspectiveSyncStateChangeListener(uuid: String, cb: SyncStateChangeCallback[]): Promise<void> {
        this.#apolloClient.subscribe({
            query: gql` subscription {
                perspectiveSyncStateChange(uuid: "${uuid}")
            }
        `}).subscribe({
            next: result => {
                cb.forEach(c => {
                    c(result.data.perspectiveSyncStateChange)
                })
            },
            error: (e) => console.error(e)
        })

        await new Promise<void>(resolve => setTimeout(resolve, 500))
    }

    addPerspectiveRemovedListener(cb: UuidCallback) {
        this.#perspectiveRemovedCallbacks.push(cb)
    }

    subscribePerspectiveRemoved() {
        this.#apolloClient.subscribe({
            query: gql` subscription {
                perspectiveRemoved
            }   
        `}).subscribe({
            next: result => {
                this.#perspectiveRemovedCallbacks.forEach(cb => {
                    cb(result.data.perspectiveRemoved)
                })
            },
            error: (e) => console.error(e)
        })
    }

    async addPerspectiveLinkAddedListener(uuid: String, cb: LinkCallback[]): Promise<void> {
        this.#apolloClient.subscribe({
            query: gql` subscription {
                perspectiveLinkAdded(uuid: "${uuid}") { ${LINK_EXPRESSION_FIELDS} }
            }   
        `}).subscribe({
            next: result => {
                cb.forEach(c => {
                    c(result.data.perspectiveLinkAdded)
                })
            },
            error: (e) => console.error(e)
        })

        await new Promise<void>(resolve => setTimeout(resolve, 500))
    }

    async addPerspectiveLinkRemovedListener(uuid: String, cb: LinkCallback[]): Promise<void> {
        this.#apolloClient.subscribe({
            query: gql` subscription {
                perspectiveLinkRemoved(uuid: "${uuid}") { ${LINK_EXPRESSION_FIELDS} }
            }   
        `}).subscribe({
            next: result => {
                cb.forEach(c => {
                    c(result.data.perspectiveLinkRemoved)
                })
            },
            error: (e) => console.error(e)
        })

        await new Promise<void>(resolve => setTimeout(resolve, 500))
    }

    async addPerspectiveLinkUpdatedListener(uuid: String, cb: LinkCallback[]): Promise<void> {
        this.#apolloClient.subscribe({
            query: gql` subscription {
                perspectiveLinkUpdated(uuid: "${uuid}") { 
                    oldLink {
                        ${LINK_EXPRESSION_FIELDS}
                    } 
                    newLink {
                        ${LINK_EXPRESSION_FIELDS}
                    } 
                }
            }   
        `}).subscribe({
            next: result => {
                cb.forEach(c => {
                    c(result.data.perspectiveLinkUpdated)
                })
            },
            error: (e) => console.error(e)
        })

        await new Promise<void>(resolve => setTimeout(resolve, 500))
    }

    getNeighbourhoodProxy(uuid: string): NeighbourhoodProxy {
        return new NeighbourhoodProxy(this.#neighbourhoodClient, uuid)
    }
}<|MERGE_RESOLUTION|>--- conflicted
+++ resolved
@@ -7,13 +7,8 @@
 import unwrapApolloResult from "../unwrapApolloResult";
 import { LinkQuery } from "./LinkQuery";
 import { Perspective } from "./Perspective";
-<<<<<<< HEAD
-import { PerspectiveHandle } from "./PerspectiveHandle";
+import { PerspectiveHandle, PerspectiveState } from "./PerspectiveHandle";
 import { LinkStatus, PerspectiveProxy } from './PerspectiveProxy';
-=======
-import { PerspectiveHandle, PerspectiveState } from "./PerspectiveHandle";
-import { PerspectiveProxy } from './PerspectiveProxy';
->>>>>>> 9216581c
 
 const LINK_EXPRESSION_FIELDS = `
 author
