--- conflicted
+++ resolved
@@ -1,797 +1,718 @@
-import { html, css, LitElement } from "lit";
-import { customElement, property, state } from "lit/decorators.js";
-import { BarcodeDetectorPolyfill } from "@undecaf/barcode-detector-polyfill";
-
-import Ad4mConnect, {
-  AuthStates,
-  ConnectionStates,
-  Ad4mConnectOptions,
-} from "./core";
-
-import Loading from "./components/Loading";
-import RemoteUrl from "./components/RemoteUrl";
-import Start from "./components/Start";
-import Disconnected from "./components/Disconnected";
-import AgentLocked from "./components/AgentLocked";
-import RequestCapability from "./components/RequestCapability";
-import VerifyCode from "./components/VerifyCode";
-import CouldNotMakeRequest from "./components/CouldNotMakeRequest";
-import ScanQRCode from "./components/ScanQRCode";
-import Header from "./components/Header";
-import autoBind from "auto-bind";
-
-export { getAd4mClient } from "./utils";
-
-function detectMob() {
-  const toMatch = [
-    /Android/i,
-    /webOS/i,
-    /iPhone/i,
-    /iPad/i,
-    /iPod/i,
-    /BlackBerry/i,
-    /Windows Phone/i,
-  ];
-
-  return toMatch.some((toMatchItem) => {
-    return navigator.userAgent.match(toMatchItem);
-  });
-}
-
-const styles = css`
-  :host {
-    --primary-color: #fff;
-    --heading-color: #fff;
-    --body-color: #a7a7a7;
-    --success-color: #52d652;
-    --background-color: #000;
-    --start-color: #a4adff;
-    --end-color: #d273ff;
-    --gradient: linear-gradient(90deg, var(--start-color), var(--end-color));
-  }
-
-  .wrapper {
-    font-family: "DM Sans", Helvetica, Arial, sans-serif;
-    position: fixed;
-    display: grid;
-    place-content: center;
-    top: 0;
-    left: 0;
-    color: var(--body-color);
-    height: 100vh;
-    width: 100vw;
-  }
-
-  * {
-    box-sizing: border-box;
-  }
-
-  .check-list {
-    list-style: none;
-    margin: 0;
-    padding: 0;
-  }
-
-  .check-list li {
-    display: flex;
-    gap: 10px;
-    margin-bottom: 10px;
-  }
-
-  .items {
-    display: flex;
-    flex-direction: column;
-    flex-gap: 50px;
-    gap: 50px;
-  }
-
-  .items--small {
-    flex-gap: 20px;
-    gap: 20px;
-  }
-
-  .button {
-    text-decoration: none;
-    cursor: pointer;
-    border: 0;
-    color: var(--background-color);
-    background: var(--gradient);
-    height: 50px;
-    font-weight: 600;
-    min-width: 100px;
-    padding: 0px 30px;
-    border-radius: 8px;
-    display: inline-flex;
-    align-items: center;
-    justify-content: center;
-    text-align: center;
-    font-family: inherit;
-    font-size: 15px;
-  }
-
-  @media (min-width: 800px) {
-    .button {
-      min-width: 200px;
-      padding: 0px 40px;
-      font-size: 17px;
-    }
-  }
-
-  .heading {
-    color: var(--heading-color);
-    font-size: 18px;
-    font-weight: 600;
-    margin: 0;
-    margin-bottom: 10px;
-  }
-
-  .heading.nomargin {
-    margin: 0;
-  }
-
-  .body {
-    padding: 0;
-    margin: 0;
-    font-size: 14px;
-    line-height: 1.5;
-  }
-
-  .buttons {
-    display: flex;
-    align-items: center;
-    justify-content: center;
-    flex-gap: 10px;
-    gap: 10px;
-  }
-
-  .button--full {
-    width: 100%;
-    display: flex;
-  }
-
-  .button--link {
-    padding: 0;
-    height: auto;
-    background: none;
-    color: var(--primary-color);
-    font-size: inherit;
-    min-width: auto;
-    text-decoration: none;
-  }
-
-  .button--link:hover {
-    text-decoration: underline;
-  }
-
-  .button--secondary {
-    background: var(--background-color);
-    border: 1px solid var(--primary-color);
-    color: var(--primary-color);
-  }
-
-  .dialog {
-    background-color: var(--background-color);
-    z-index: 10;
-    border-radius: 8px;
-    width: calc(100vw - 10px);
-    max-width: 500px;
-    max-height: 90vh;
-    overflow-y: auto;
-  }
-
-  @media (min-width: 800px) {
-    .dialog {
-      width: 100%;
-      max-width: 500px;
-    }
-  }
-
-  .dialog__header {
-    display: flex;
-    align-items: center;
-    justify-content: center;
-    height: 120px;
-    padding: 0 30px;
-  }
-
-  .dialog__connect {
-    display: flex;
-    justify-content: center;
-    align-items: center;
-    flex-gap: 50px;
-    gap: 50px;
-    position: relative;
-  }
-
-  .dialog__logo {
-    text-align: center;
-    width: 100%;
-    max-width: 50px;
-    margin: 0 auto;
-  }
-
-  .dialog__logo svg {
-    width: 100%;
-  }
-
-  .dialog__connect-ad4m {
-    width: 80px;
-    height: 80px;
-    background: var(--background-color);
-    padding: 20px;
-    box-shadow: 0px 4px 7px 0px rgb(0 0 0 / 8%);
-    border-radius: 50%;
-    position: relative;
-  }
-
-  .dialog__connect-ad4m:before {
-    content: "";
-    position: absolute;
-    top: 0;
-    right: 0;
-    bottom: 0;
-    left: 0;
-    z-index: -1;
-    margin: -2px;
-    border-radius: inherit;
-    background: var(--gradient);
-  }
-
-  .dialog__connect-app {
-    width: 80px;
-    height: 80px;
-  }
-
-  .dialog__connect-check:before {
-    content: "";
-    display: block;
-    width: 40px;
-    border-bottom: 2px dashed var(--body-color);
-    position: absolute;
-    left: 50%;
-    top: 50%;
-    transform: translateY(-50%) translateX(-50%);
-  }
-
-  .dialog__connect-check svg {
-    position: relative;
-  }
-
-  .text-center {
-    text-align: center;
-  }
-
-  .uppercase {
-    text-transform: uppercase;
-  }
-
-  .dialog__content {
-    padding-top: 0;
-    padding-left: 30px;
-    padding-right: 30px;
-    padding-bottom: 30px;
-  }
-
-  .input {
-    display: flex;
-    flex-direction: column;
-    flex-gap: 10px;
-    gap: 10px;
-  }
-
-  .input__label {
-    font-size: 12px;
-  }
-
-  .input__field {
-    border-radius: 8px;
-    outline: 0;
-    height: 60px;
-    color: var(--heading-color);
-    background-color: var(--background-color);
-    padding: 0px 30px;
-    font-size: 20px;
-    border: 1px solid var(--body-color);
-  }
-
-  .input__field:focus {
-    border: 1px solid var(--primary-color);
-    box-shadow: 0px 0px 0px 1px var(--primary-color);
-  }
-
-  .ad4mConnect__backdrop {
-    position: absolute;
-    top: 0;
-    left: 0;
-    height: 100vh;
-    width: 100vw;
-    background-color: rgba(0, 0, 0, 0.5);
-  }
-
-  .ad4mConnect__locked {
-    position: fixed;
-    top: 0;
-    left: 0;
-    background: linear-gradient(
-      90deg,
-      rgba(2, 0, 36, 1) 0%,
-      rgba(38, 3, 23, 1) 41%,
-      rgba(51, 4, 31, 1) 100%
-    );
-    height: 100vh;
-    width: 100vw;
-    padding: 36px;
-    display: flex;
-    align-items: center;
-    flex-direction: column;
-    font-family: "Comfortaa", cursive;
-  }
-
-  .lds-ring {
-    display: block;
-    position: relative;
-    width: 80px;
-    height: 80px;
-    margin: 0 auto;
-    margin-top: 24px;
-  }
-  .lds-ring div {
-    box-sizing: border-box;
-    display: block;
-    position: absolute;
-    width: 64px;
-    height: 64px;
-    margin: 4px;
-    border: 4px solid var(--primary-color);
-    border-radius: 50%;
-    animation: lds-ring 1.2s cubic-bezier(0.5, 0, 0.5, 1) infinite;
-    border-color: var(--primary-color) transparent transparent transparent;
-  }
-  .lds-ring div:nth-child(1) {
-    animation-delay: -0.45s;
-  }
-  .lds-ring div:nth-child(2) {
-    animation-delay: -0.3s;
-  }
-  .lds-ring div:nth-child(3) {
-    animation-delay: -0.15s;
-  }
-  @keyframes lds-ring {
-    0% {
-      transform: rotate(0deg);
-    }
-    100% {
-      transform: rotate(360deg);
-    }
-  }
-
-  .disconnected {
-    position: fixed;
-    top: 0;
-    left: 0;
-    width: 100vw;
-    padding: 10px 0;
-    text-align: center;
-    background: red;
-  }
-
-  .qr-scanner {
-    background: black;
-    position: fixed;
-    left: 0;
-    top: 0;
-    width: 100%;
-    height: 100%;
-    display: grid;
-    grid-template-columns: 1fr;
-    place-content: center;
-  }
-
-  .qr-scanner .stop {
-    position: absolute;
-    z-index: 10;
-    left: 50%;
-    bottom: 10px;
-    transform: translateX(-50%);
-  }
-
-  .qr-scanner video {
-    height: 100vh;
-    width: 100vw;
-    object-fit: cover;
-  }
-`;
-
-@customElement("ad4m-connect")
-export class Ad4mConnectElement extends LitElement {
-  static styles = [styles];
-
-  @state()
-  private _code = null;
-
-  @state()
-  private _isMobile = null;
-
-  @state()
-  private _hasClickedDownload = null;
-
-  @state()
-  private _client: Ad4mConnect;
-
-  @state()
-  private _isOpen: boolean = false;
-
-  @state()
-  private uiState:
-    | "loading"
-    | "remoteurl"
-    | "start"
-    | "qr"
-    | "requestcap"
-    | "verifycode"
-    | "invalidtoken"
-    | "disconnected"
-    | "agentlocked"
-    | "closed"
-    | "connectionerror" = "start";
-
-  @property({ type: String, reflect: true })
-  appName = null;
-
-  @property({ type: String, reflect: true })
-  appDesc = null;
-
-  @property({ type: String, reflect: true })
-  appDomain = null;
-
-  @property({ type: String, reflect: true })
-  appIconPath = null;
-
-  @property({ type: String, reflect: true })
-  capabilities = [];
-
-  // TODO: localstorage doesnt work here
-  @property({ type: String })
-  token = localStorage.getItem("ad4murl") || "";
-
-  // TODO: localstorage doesnt work here
-  @property({ type: String, reflect: true })
-  port = parseInt(localStorage.getItem("ad4mport")) || 12000;
-
-  // TODO: localstorage doesnt work here
-  @property({ type: String, reflect: true })
-  url = localStorage.getItem("ad4murl") || "";
-
-  get authState(): AuthStates {
-    return this._client.authState;
-  }
-
-  get connectionState(): ConnectionStates {
-    return this._client.connectionState;
-  }
-
-  connectedCallback() {
-    super.connectedCallback();
-    autoBind(this);
-
-    this._isMobile = detectMob();
-
-    this._client = new Ad4mConnect({
-      appName: this.appName,
-      appDesc: this.appDesc,
-      appDomain: this.appDomain,
-      appUrl: window.location.origin,
-      appIconPath: this.appIconPath,
-      capabilities: Array.isArray(this.capabilities)
-        ? this.capabilities
-        : JSON.parse(this.capabilities),
-      port: this.port || parseInt(localStorage.getItem("ad4mport")) || 12000,
-      token: this.token || localStorage.getItem("ad4mtoken"),
-      url: this.url || localStorage.getItem("ad4murl"),
-    });
-
-    this._client.on("configstatechange", (name: any, val) => {
-      this[name] = val;
-      if (val) {
-        localStorage.setItem("ad4m" + name, val);
-      } else {
-        localStorage.removeItem("ad4m" + name);
-      }
-      this.requestUpdate();
-    });
-
-    this._client.on("authstatechange", (event: AuthStates) => {
-      const customEvent = new CustomEvent("authstatechange", {
-        detail: event,
-      });
-      if (event === "locked") {
-        this._isOpen = true;
-      }
-      this.dispatchEvent(customEvent);
-      this.requestUpdate();
-    });
-
-    this._client.on("connectionstatechange", (event: ConnectionStates) => {
-      if (event === "connected") {
-        this.uiState = "requestcap";
-      }
-      if (event === "disconnected") {
-        this._isOpen = true;
-      }
-      const customEvent = new CustomEvent("connectionstatechange", {
-        detail: event,
-      });
-      this.dispatchEvent(customEvent);
-      this.requestUpdate();
-    });
-
-<<<<<<< HEAD
-    this.loadFont();
-=======
-    loadFont();
-    constructQR();
->>>>>>> e991c188
-  }
-
-  async connect() {
-    this._isOpen = true;
-    this.requestUpdate();
-    const client = await this._client.connect();
-    return client;
-  }
-
-  getAd4mClient() {
-<<<<<<< HEAD
-    return this._client.ad4mClient;
-  }
-
-  loadFont() {
-    const link = document.createElement("link");
-    link.rel = "stylesheet";
-    link.type = "text/css";
-    link.crossOrigin = "anonymous";
-    link.href =
-      "https://fonts.googleapis.com/css2?family=DM+Sans:wght@400;500;700&display=swap";
-    document.head.appendChild(link);
-  }
-
-  async startCamera(e) {
-    try {
-      window["BarcodeDetector"].getSupportedFormats();
-    } catch {
-      window["BarcodeDetector"] = BarcodeDetectorPolyfill;
-=======
-    return this._client.ensureConnection();
-  }
-
-  scanQrcode() {
-    const html5QrCode = new Html5Qrcode("reader");
-    const ele = document.getElementById("camera-id");
-    ele.style.display = "block";
-
-    const qrCodeSuccessCallback = (decodedText, decodedResult) => {
-      this._client.connect(decodedText);
-      html5QrCode.stop();
-      ele.style.display = "none";
-    };
-    function onScanFailure(error) {
-      console.warn(`Code scan error = ${error}`);
->>>>>>> e991c188
-    }
-
-    await this.changeUIState("qr");
-
-    setTimeout(async () => {
-      const video = this.shadowRoot.querySelector("video");
-
-      if (!video) return;
-
-      const media = await navigator.mediaDevices.getUserMedia({
-        audio: false,
-        video: { facingMode: "environment" },
-      });
-
-      video.srcObject = media;
-      video.autoplay = true;
-    }, 100);
-  }
-
-  private async unlockAgent(passcode) {
-    await this._client.ad4mClient.agent.unlock(passcode);
-  }
-
-  private verifyCode(code) {
-    this._client.verifyCode(code);
-  }
-
-  changeUrl(url) {
-    this.setAttribute("url", url);
-  }
-
-  connectRemote(url) {
-    this._client.connect(url);
-  }
-
-  async requestCapability(bool) {
-    try {
-      await this._client.requestCapability(bool);
-      this.uiState = "verifycode";
-    } catch (e) {
-      console.warn(e);
-    }
-  }
-
-  async isAuthenticated() {
-    await this._client.ensureConnection();
-    return this._client.checkAuth();
-  }
-
-  changeUIState(state) {
-    this.uiState = state;
-  }
-
-  changeCode(code) {
-    this._code = code;
-  }
-
-  onDownloaded() {
-    this._hasClickedDownload = true;
-  }
-
-<<<<<<< HEAD
-  verifyCode(code) {
-    this._client.verifyCode(code);
-  }
-
-  setOpen(val: boolean) {
-    this._isOpen = val;
-  }
-
-=======
->>>>>>> e991c188
-  renderViews() {
-    if (this.uiState === "qr") {
-      return ScanQRCode({
-        changeState: this.changeUIState,
-        onSuccess: (url) => this._client.connect(url),
-        uiState: this.uiState,
-      });
-    }
-
-    if (this.authState === "locked") {
-      return AgentLocked({
-        unlockAgent: this.unlockAgent,
-        reconnect: this.connect,
-      });
-    }
-
-    if (this.connectionState === "connecting") {
-      return Loading();
-    }
-
-    if (this.uiState === "remoteurl") {
-      return RemoteUrl({
-        url: this.url,
-        changeState: this.changeUIState,
-        changeUrl: this.changeUrl,
-        connectRemote: this.connectRemote,
-      });
-    }
-
-    if (this.connectionState === "not_connected") {
-      return Start({
-        scanQrcode: this.startCamera,
-        connect: this.connect,
-        isMobile: this._isMobile,
-        hasClickedDownload: this._hasClickedDownload,
-        onDownloaded: this.onDownloaded,
-        changeState: this.changeUIState,
-      });
-    }
-
-    if (this.connectionState === "connected") {
-      if (this.uiState === "verifycode") {
-        return VerifyCode({
-          code: this._code,
-          changeCode: this.changeCode,
-          changeState: this.changeUIState,
-          verifyCode: this.verifyCode,
-        });
-      }
-
-      return RequestCapability({
-        changeState: this.changeUIState,
-        requestCapability: this.requestCapability,
-        capabilities: this.capabilities,
-        appname: this.appName,
-        setOpen: this.setOpen,
-        appiconpath: this.appIconPath,
-      });
-    }
-
-    if (this.connectionState === "disconnected") {
-      return Disconnected({
-        reconnect: this.connect,
-      });
-    }
-
-    if (this.connectionState === "port_not_found") {
-      return CouldNotMakeRequest();
-    }
-  }
-
-  render() {
-    if (this._isOpen === false) return null;
-    if (this.authState === "authenticated") return null;
-    return html`
-      <div class="wrapper">
-        <div class="dialog">
-          ${Header()}
-          <main class="dialog__content">${this.renderViews()}</main>
-        </div>
-        <div class="ad4mConnect__backdrop" />
-      </div>
-    `;
-  }
-}
-
-export default function Ad4mConnectUI(props: Ad4mConnectOptions) {
-  const element = new Ad4mConnectElement();
-
-  Object.entries(props).forEach(([key, value]) => {
-    element[key] = value;
-  });
-
-  document.body.appendChild(element);
-
-  return element;
-}
-
-function loadFont() {
-  const link = document.createElement("link");
-  link.rel = "stylesheet";
-  link.type = "text/css";
-  link.crossOrigin = "anonymous";
-  link.href =
-    "https://fonts.googleapis.com/css2?family=DM+Sans:wght@400;500;700&display=swap";
-  document.head.appendChild(link);
-}
-
-function constructQR() {
-  const containerEle = document.createElement("div");
-  containerEle.id = "camera-id";
-  containerEle.style.position = "absolute";
-  containerEle.style.top = "0";
-  containerEle.style.left = "0";
-  containerEle.style.width = "100vw";
-  containerEle.style.height = "100vh";
-  containerEle.style.zIndex = "10000";
-  containerEle.style.display = "none";
-
-  const ele = document.createElement("div");
-  ele.id = "reader";
-  // @ts-ignore
-  ele.width = "100vw";
-  ele.style.height = "100vh";
-
-  const cancelBtn = document.createElement("button");
-  cancelBtn.id = "stop-scan";
-  cancelBtn.innerHTML = "&#10005;";
-  cancelBtn.style.paddingTop = "4px";
-  cancelBtn.style.display = "flex";
-  cancelBtn.style.alignItems = "center";
-  cancelBtn.style.justifyContent = "center";
-  cancelBtn.style.position = "absolute";
-  cancelBtn.style.top = "10px";
-  cancelBtn.style.right = "10px";
-  cancelBtn.style.borderRadius = "50%";
-  cancelBtn.style.border = "0";
-  cancelBtn.style.height = "30px";
-  cancelBtn.style.width = "30px";
-  cancelBtn.style.fontFamily = "inherit";
-  cancelBtn.style.fontSize = "20px";
-
-  containerEle.appendChild(ele);
-  containerEle.appendChild(cancelBtn);
-  document.body.appendChild(containerEle);
-}
+import { html, css, LitElement } from "lit";
+import { customElement, property, state } from "lit/decorators.js";
+import { BarcodeDetectorPolyfill } from "@undecaf/barcode-detector-polyfill";
+
+import Ad4mConnect, {
+  AuthStates,
+  ConnectionStates,
+  Ad4mConnectOptions,
+} from "./core";
+
+import Loading from "./components/Loading";
+import RemoteUrl from "./components/RemoteUrl";
+import Start from "./components/Start";
+import Disconnected from "./components/Disconnected";
+import AgentLocked from "./components/AgentLocked";
+import RequestCapability from "./components/RequestCapability";
+import VerifyCode from "./components/VerifyCode";
+import CouldNotMakeRequest from "./components/CouldNotMakeRequest";
+import ScanQRCode from "./components/ScanQRCode";
+import Header from "./components/Header";
+import autoBind from "auto-bind";
+
+export { getAd4mClient } from "./utils";
+
+function detectMob() {
+  const toMatch = [
+    /Android/i,
+    /webOS/i,
+    /iPhone/i,
+    /iPad/i,
+    /iPod/i,
+    /BlackBerry/i,
+    /Windows Phone/i,
+  ];
+
+  return toMatch.some((toMatchItem) => {
+    return navigator.userAgent.match(toMatchItem);
+  });
+}
+
+const styles = css`
+  :host {
+    --primary-color: #fff;
+    --heading-color: #fff;
+    --body-color: #a7a7a7;
+    --success-color: #52d652;
+    --background-color: #000;
+    --start-color: #a4adff;
+    --end-color: #d273ff;
+    --gradient: linear-gradient(90deg, var(--start-color), var(--end-color));
+  }
+
+  .wrapper {
+    font-family: "DM Sans", Helvetica, Arial, sans-serif;
+    position: fixed;
+    display: grid;
+    place-content: center;
+    top: 0;
+    left: 0;
+    color: var(--body-color);
+    height: 100vh;
+    width: 100vw;
+  }
+
+  * {
+    box-sizing: border-box;
+  }
+
+  .check-list {
+    list-style: none;
+    margin: 0;
+    padding: 0;
+  }
+
+  .check-list li {
+    display: flex;
+    gap: 10px;
+    margin-bottom: 10px;
+  }
+
+  .items {
+    display: flex;
+    flex-direction: column;
+    flex-gap: 50px;
+    gap: 50px;
+  }
+
+  .items--small {
+    flex-gap: 20px;
+    gap: 20px;
+  }
+
+  .button {
+    text-decoration: none;
+    cursor: pointer;
+    border: 0;
+    color: var(--background-color);
+    background: var(--gradient);
+    height: 50px;
+    font-weight: 600;
+    min-width: 100px;
+    padding: 0px 30px;
+    border-radius: 8px;
+    display: inline-flex;
+    align-items: center;
+    justify-content: center;
+    text-align: center;
+    font-family: inherit;
+    font-size: 15px;
+  }
+
+  @media (min-width: 800px) {
+    .button {
+      min-width: 200px;
+      padding: 0px 40px;
+      font-size: 17px;
+    }
+  }
+
+  .heading {
+    color: var(--heading-color);
+    font-size: 18px;
+    font-weight: 600;
+    margin: 0;
+    margin-bottom: 10px;
+  }
+
+  .heading.nomargin {
+    margin: 0;
+  }
+
+  .body {
+    padding: 0;
+    margin: 0;
+    font-size: 14px;
+    line-height: 1.5;
+  }
+
+  .buttons {
+    display: flex;
+    align-items: center;
+    justify-content: center;
+    flex-gap: 10px;
+    gap: 10px;
+  }
+
+  .button--full {
+    width: 100%;
+    display: flex;
+  }
+
+  .button--link {
+    padding: 0;
+    height: auto;
+    background: none;
+    color: var(--primary-color);
+    font-size: inherit;
+    min-width: auto;
+    text-decoration: none;
+  }
+
+  .button--link:hover {
+    text-decoration: underline;
+  }
+
+  .button--secondary {
+    background: var(--background-color);
+    border: 1px solid var(--primary-color);
+    color: var(--primary-color);
+  }
+
+  .dialog {
+    background-color: var(--background-color);
+    z-index: 10;
+    border-radius: 8px;
+    width: calc(100vw - 10px);
+    max-width: 500px;
+    max-height: 90vh;
+    overflow-y: auto;
+  }
+
+  @media (min-width: 800px) {
+    .dialog {
+      width: 100%;
+      max-width: 500px;
+    }
+  }
+
+  .dialog__header {
+    display: flex;
+    align-items: center;
+    justify-content: center;
+    height: 120px;
+    padding: 0 30px;
+  }
+
+  .dialog__connect {
+    display: flex;
+    justify-content: center;
+    align-items: center;
+    flex-gap: 50px;
+    gap: 50px;
+    position: relative;
+  }
+
+  .dialog__logo {
+    text-align: center;
+    width: 100%;
+    max-width: 50px;
+    margin: 0 auto;
+  }
+
+  .dialog__logo svg {
+    width: 100%;
+  }
+
+  .dialog__connect-ad4m {
+    width: 80px;
+    height: 80px;
+    background: var(--background-color);
+    padding: 20px;
+    box-shadow: 0px 4px 7px 0px rgb(0 0 0 / 8%);
+    border-radius: 50%;
+    position: relative;
+  }
+
+  .dialog__connect-ad4m:before {
+    content: "";
+    position: absolute;
+    top: 0;
+    right: 0;
+    bottom: 0;
+    left: 0;
+    z-index: -1;
+    margin: -2px;
+    border-radius: inherit;
+    background: var(--gradient);
+  }
+
+  .dialog__connect-app {
+    width: 80px;
+    height: 80px;
+  }
+
+  .dialog__connect-check:before {
+    content: "";
+    display: block;
+    width: 40px;
+    border-bottom: 2px dashed var(--body-color);
+    position: absolute;
+    left: 50%;
+    top: 50%;
+    transform: translateY(-50%) translateX(-50%);
+  }
+
+  .dialog__connect-check svg {
+    position: relative;
+  }
+
+  .text-center {
+    text-align: center;
+  }
+
+  .uppercase {
+    text-transform: uppercase;
+  }
+
+  .dialog__content {
+    padding-top: 0;
+    padding-left: 30px;
+    padding-right: 30px;
+    padding-bottom: 30px;
+  }
+
+  .input {
+    display: flex;
+    flex-direction: column;
+    flex-gap: 10px;
+    gap: 10px;
+  }
+
+  .input__label {
+    font-size: 12px;
+  }
+
+  .input__field {
+    border-radius: 8px;
+    outline: 0;
+    height: 60px;
+    color: var(--heading-color);
+    background-color: var(--background-color);
+    padding: 0px 30px;
+    font-size: 20px;
+    border: 1px solid var(--body-color);
+  }
+
+  .input__field:focus {
+    border: 1px solid var(--primary-color);
+    box-shadow: 0px 0px 0px 1px var(--primary-color);
+  }
+
+  .ad4mConnect__backdrop {
+    position: absolute;
+    top: 0;
+    left: 0;
+    height: 100vh;
+    width: 100vw;
+    background-color: rgba(0, 0, 0, 0.5);
+  }
+
+  .ad4mConnect__locked {
+    position: fixed;
+    top: 0;
+    left: 0;
+    background: linear-gradient(
+      90deg,
+      rgba(2, 0, 36, 1) 0%,
+      rgba(38, 3, 23, 1) 41%,
+      rgba(51, 4, 31, 1) 100%
+    );
+    height: 100vh;
+    width: 100vw;
+    padding: 36px;
+    display: flex;
+    align-items: center;
+    flex-direction: column;
+    font-family: "Comfortaa", cursive;
+  }
+
+  .lds-ring {
+    display: block;
+    position: relative;
+    width: 80px;
+    height: 80px;
+    margin: 0 auto;
+    margin-top: 24px;
+  }
+  .lds-ring div {
+    box-sizing: border-box;
+    display: block;
+    position: absolute;
+    width: 64px;
+    height: 64px;
+    margin: 4px;
+    border: 4px solid var(--primary-color);
+    border-radius: 50%;
+    animation: lds-ring 1.2s cubic-bezier(0.5, 0, 0.5, 1) infinite;
+    border-color: var(--primary-color) transparent transparent transparent;
+  }
+  .lds-ring div:nth-child(1) {
+    animation-delay: -0.45s;
+  }
+  .lds-ring div:nth-child(2) {
+    animation-delay: -0.3s;
+  }
+  .lds-ring div:nth-child(3) {
+    animation-delay: -0.15s;
+  }
+  @keyframes lds-ring {
+    0% {
+      transform: rotate(0deg);
+    }
+    100% {
+      transform: rotate(360deg);
+    }
+  }
+
+  .disconnected {
+    position: fixed;
+    top: 0;
+    left: 0;
+    width: 100vw;
+    padding: 10px 0;
+    text-align: center;
+    background: red;
+  }
+
+  .qr-scanner {
+    background: black;
+    position: fixed;
+    left: 0;
+    top: 0;
+    width: 100%;
+    height: 100%;
+    display: grid;
+    grid-template-columns: 1fr;
+    place-content: center;
+  }
+
+  .qr-scanner .stop {
+    position: absolute;
+    z-index: 10;
+    left: 50%;
+    bottom: 10px;
+    transform: translateX(-50%);
+  }
+
+  .qr-scanner video {
+    height: 100vh;
+    width: 100vw;
+    object-fit: cover;
+  }
+`;
+
+@customElement("ad4m-connect")
+export class Ad4mConnectElement extends LitElement {
+  static styles = [styles];
+
+  @state()
+  private _code = null;
+
+  @state()
+  private _isMobile = null;
+
+  @state()
+  private _hasClickedDownload = null;
+
+  @state()
+  private _client: Ad4mConnect;
+
+  @state()
+  private _isOpen: boolean = false;
+
+  @state()
+  private uiState:
+    | "loading"
+    | "remoteurl"
+    | "start"
+    | "qr"
+    | "requestcap"
+    | "verifycode"
+    | "invalidtoken"
+    | "disconnected"
+    | "agentlocked"
+    | "closed"
+    | "connectionerror" = "start";
+
+  @property({ type: String, reflect: true })
+  appName = null;
+
+  @property({ type: String, reflect: true })
+  appDesc = null;
+
+  @property({ type: String, reflect: true })
+  appDomain = null;
+
+  @property({ type: String, reflect: true })
+  appIconPath = null;
+
+  @property({ type: String, reflect: true })
+  capabilities = [];
+
+  // TODO: localstorage doesnt work here
+  @property({ type: String })
+  token = localStorage.getItem("ad4murl") || "";
+
+  // TODO: localstorage doesnt work here
+  @property({ type: String, reflect: true })
+  port = parseInt(localStorage.getItem("ad4mport")) || 12000;
+
+  // TODO: localstorage doesnt work here
+  @property({ type: String, reflect: true })
+  url = localStorage.getItem("ad4murl") || "";
+
+  get authState(): AuthStates {
+    return this._client.authState;
+  }
+
+  get connectionState(): ConnectionStates {
+    return this._client.connectionState;
+  }
+
+  connectedCallback() {
+    super.connectedCallback();
+    autoBind(this);
+
+    this._isMobile = detectMob();
+
+    this._client = new Ad4mConnect({
+      appName: this.appName,
+      appDesc: this.appDesc,
+      appDomain: this.appDomain,
+      appUrl: window.location.origin,
+      appIconPath: this.appIconPath,
+      capabilities: Array.isArray(this.capabilities)
+        ? this.capabilities
+        : JSON.parse(this.capabilities),
+      port: this.port || parseInt(localStorage.getItem("ad4mport")) || 12000,
+      token: this.token || localStorage.getItem("ad4mtoken"),
+      url: this.url || localStorage.getItem("ad4murl"),
+    });
+
+    this._client.on("configstatechange", (name: any, val) => {
+      this[name] = val;
+      if (val) {
+        localStorage.setItem("ad4m" + name, val);
+      } else {
+        localStorage.removeItem("ad4m" + name);
+      }
+      this.requestUpdate();
+    });
+
+    this._client.on("authstatechange", (event: AuthStates) => {
+      const customEvent = new CustomEvent("authstatechange", {
+        detail: event,
+      });
+      if (event === "locked") {
+        this._isOpen = true;
+      }
+      this.dispatchEvent(customEvent);
+      this.requestUpdate();
+    });
+
+    this._client.on("connectionstatechange", (event: ConnectionStates) => {
+      if (event === "connected") {
+        this.uiState = "requestcap";
+      }
+      if (event === "disconnected") {
+        this._isOpen = true;
+      }
+      const customEvent = new CustomEvent("connectionstatechange", {
+        detail: event,
+      });
+      this.dispatchEvent(customEvent);
+      this.requestUpdate();
+    });
+
+    this.loadFont();
+  }
+
+  async connect() {
+    this._isOpen = true;
+    this.requestUpdate();
+    const client = await this._client.connect();
+    return client;
+  }
+
+  getAd4mClient() {
+    return this._client.ad4mClient;
+  }
+
+  loadFont() {
+    const link = document.createElement("link");
+    link.rel = "stylesheet";
+    link.type = "text/css";
+    link.crossOrigin = "anonymous";
+    link.href =
+      "https://fonts.googleapis.com/css2?family=DM+Sans:wght@400;500;700&display=swap";
+    document.head.appendChild(link);
+  }
+
+  async startCamera(e) {
+    try {
+      window["BarcodeDetector"].getSupportedFormats();
+    } catch {
+      window["BarcodeDetector"] = BarcodeDetectorPolyfill;
+    }
+
+    await this.changeUIState("qr");
+
+    setTimeout(async () => {
+      const video = this.shadowRoot.querySelector("video");
+
+      if (!video) return;
+
+      const media = await navigator.mediaDevices.getUserMedia({
+        audio: false,
+        video: { facingMode: "environment" },
+      });
+
+      video.srcObject = media;
+      video.autoplay = true;
+    }, 100);
+  }
+
+  private async unlockAgent(passcode) {
+    await this._client.ad4mClient.agent.unlock(passcode);
+  }
+
+  private verifyCode(code) {
+    this._client.verifyCode(code);
+  }
+
+  changeUrl(url) {
+    this.setAttribute("url", url);
+  }
+
+  connectRemote(url) {
+    this._client.connect(url);
+  }
+
+  async requestCapability(bool) {
+    try {
+      await this._client.requestCapability(bool);
+      this.uiState = "verifycode";
+    } catch (e) {
+      console.warn(e);
+    }
+  }
+
+  async isAuthenticated() {
+    await this._client.ensureConnection();
+    return this._client.checkAuth();
+  }
+
+  changeUIState(state) {
+    this.uiState = state;
+  }
+
+  changeCode(code) {
+    this._code = code;
+  }
+
+  onDownloaded() {
+    this._hasClickedDownload = true;
+  }
+
+  setOpen(val: boolean) {
+    this._isOpen = val;
+  }
+
+  renderViews() {
+    if (this.uiState === "qr") {
+      return ScanQRCode({
+        changeState: this.changeUIState,
+        onSuccess: (url) => this._client.connect(url),
+        uiState: this.uiState,
+      });
+    }
+
+    if (this.authState === "locked") {
+      return AgentLocked({
+        unlockAgent: this.unlockAgent,
+        reconnect: this.connect,
+      });
+    }
+
+    if (this.connectionState === "connecting") {
+      return Loading();
+    }
+
+    if (this.uiState === "remoteurl") {
+      return RemoteUrl({
+        url: this.url,
+        changeState: this.changeUIState,
+        changeUrl: this.changeUrl,
+        connectRemote: this.connectRemote,
+      });
+    }
+
+    if (this.connectionState === "not_connected") {
+      return Start({
+        scanQrcode: this.startCamera,
+        connect: this.connect,
+        isMobile: this._isMobile,
+        hasClickedDownload: this._hasClickedDownload,
+        onDownloaded: this.onDownloaded,
+        changeState: this.changeUIState,
+      });
+    }
+
+    if (this.connectionState === "connected") {
+      if (this.uiState === "verifycode") {
+        return VerifyCode({
+          code: this._code,
+          changeCode: this.changeCode,
+          changeState: this.changeUIState,
+          verifyCode: this.verifyCode,
+        });
+      }
+
+      return RequestCapability({
+        changeState: this.changeUIState,
+        requestCapability: this.requestCapability,
+        capabilities: this.capabilities,
+        appname: this.appName,
+        setOpen: this.setOpen,
+        appiconpath: this.appIconPath,
+      });
+    }
+
+    if (this.connectionState === "disconnected") {
+      return Disconnected({
+        reconnect: this.connect,
+      });
+    }
+
+    if (this.connectionState === "port_not_found") {
+      return CouldNotMakeRequest();
+    }
+  }
+
+  render() {
+    if (this._isOpen === false) return null;
+    if (this.authState === "authenticated") return null;
+    return html`
+      <div class="wrapper">
+        <div class="dialog">
+          ${Header()}
+          <main class="dialog__content">${this.renderViews()}</main>
+        </div>
+        <div class="ad4mConnect__backdrop" />
+      </div>
+    `;
+  }
+}
+
+export default function Ad4mConnectUI(props: Ad4mConnectOptions) {
+  const element = new Ad4mConnectElement();
+
+  Object.entries(props).forEach(([key, value]) => {
+    element[key] = value;
+  });
+
+  document.body.appendChild(element);
+
+  return element;
+}