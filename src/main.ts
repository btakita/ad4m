--- conflicted
+++ resolved
@@ -15,16 +15,9 @@
   appBuiltInLangs: string[] | null,
   appLangAliases: object | null,
   mocks: boolean,
-<<<<<<< HEAD
-  portGraphQL?: number,
-  portDAppServer?: number,
-  portHCAdmin?: number,
-  portHCApp?: number,
-=======
   gqlPort?: number,
   hcPortAdmin?: number,
   hcPortApp?: number,
->>>>>>> d183290d
   ipfsSwarmPort?: number,
   ipfsRepoPath?: string
   hcUseLocalProxy?: boolean,
@@ -39,11 +32,7 @@
       resourcePath, appDataPath, appDefaultLangPath, ad4mBootstrapLanguages, ad4mBootstrapFixtures, 
       appBuiltInLangs, appLangAliases, 
       mocks, 
-<<<<<<< HEAD
-      portGraphQL, portHCAdmin, portHCApp, portDAppServer,
-=======
       gqlPort, hcPortAdmin, hcPortApp,
->>>>>>> d183290d
       ipfsSwarmPort,
       ipfsRepoPath,
       hcUseLocalProxy,
@@ -51,19 +40,12 @@
       hcUseProxy,
       hcUseBootstrap
     } = config
-<<<<<<< HEAD
-    if(!portGraphQL) portGraphQL = 4000
-    if(!portDAppServer) portDAppServer = 3675
-    if(!portHCAdmin) portHCAdmin = 2000
-    if(!portHCApp) portHCApp = 1337
-=======
     if(!gqlPort) gqlPort = 4000
     if(!hcPortAdmin) hcPortAdmin = 2000
     if(!hcPortApp) hcPortApp = 1337
     if(hcUseMdns === undefined) hcUseMdns = false
     if(hcUseProxy === undefined) hcUseProxy = true
     if(hcUseBootstrap === undefined) hcUseBootstrap = true
->>>>>>> d183290d
     let builtInLangPath = appDefaultLangPath;
     let builtInLangs = [
       ad4mBootstrapLanguages.agents, 
@@ -114,12 +96,7 @@
     console.log("\x1b[34m", "Init services...", "\x1b[0m");
     await core.initServices({ hcPortAdmin, hcPortApp, ipfsSwarmPort, ipfsRepoPath, hcUseLocalProxy, hcUseMdns, hcUseProxy, hcUseBootstrap });
     console.log("\x1b[31m", "GraphQL server starting...", "\x1b[0m");
-<<<<<<< HEAD
-    await core.startGraphQLServer(portGraphQL, mocks)
-    await core.startDAppServer(portDAppServer)
-=======
     await core.startGraphQLServer(gqlPort, mocks)
->>>>>>> d183290d
 
     console.log("\x1b[32m", "AD4M init complete", "\x1b[0m");
     return core
