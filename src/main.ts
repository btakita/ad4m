import PerspectivismCore from "./core/PerspectivismCore";
import create from "./core/PerspectivismCore";
import { BootstrapFixtures, BootstrapLanguages, LanguageAlias } from "./core/Config"
// Patch Reflect to have missing getOwnPropertyDescriptor()
// which should be there in any ES6 runtime but for some reason
// is missing on some machines...
import getOwnPropertyDescriptor from './shims/getOwnPropertyDescriptor'
import getPort from 'get-port';
Reflect.getOwnPropertyDescriptor = getOwnPropertyDescriptor
interface OuterConfig {
  resourcePath: string
  appDataPath: string
  appDefaultLangPath: string
  ad4mBootstrapLanguages: BootstrapLanguages,
  ad4mBootstrapFixtures?: BootstrapFixtures,
  appBuiltInLangs?: string[],
  appLangAliases?: object,
  mocks: boolean,
  runDappServer: boolean,
  dAppPort?: number,
  gqlPort?: number,
  hcPortAdmin?: number,
  hcPortApp?: number,
  ipfsSwarmPort?: number,
  ipfsRepoPath?: string
  hcUseLocalProxy?: boolean,
  hcUseMdns?: boolean,
  hcUseProxy?: boolean,
  hcUseBootstrap?: boolean,
  connectHolochain?: boolean,
}


export async function init(config: OuterConfig): Promise<PerspectivismCore> {
    let { 
      resourcePath, appDataPath, appDefaultLangPath, ad4mBootstrapLanguages, ad4mBootstrapFixtures, 
      appBuiltInLangs, appLangAliases, 
      mocks,
      runDappServer,
      dAppPort, gqlPort, hcPortAdmin, hcPortApp,
      ipfsSwarmPort,
      ipfsRepoPath,
      hcUseLocalProxy,
      hcUseMdns,
      hcUseProxy,
      hcUseBootstrap,
      connectHolochain
    } = config
    if(!gqlPort) gqlPort = 4000
<<<<<<< HEAD
    if(!hcPortAdmin) hcPortAdmin = 2000
    if(!hcPortApp) hcPortApp = 1337
    if(!dAppPort) dAppPort = 3333
=======
    // Check to see if PORT 2000 & 1337 are available if not returns a random PORT
    if(!hcPortAdmin) hcPortAdmin = await getPort({ port: 2000 });
    if(!hcPortApp) hcPortApp = await getPort({ port: 1337 });
>>>>>>> 2c172d7f
    if(hcUseMdns === undefined) hcUseMdns = false
    if(hcUseProxy === undefined) hcUseProxy = true
    if(hcUseBootstrap === undefined) hcUseBootstrap = true
    let builtInLangPath = appDefaultLangPath;
    let builtInLangs = [
      ad4mBootstrapLanguages.agents, 
      ad4mBootstrapLanguages.languages, 
      ad4mBootstrapLanguages.neighbourhoods
    ]

    let languageAliases = {
      'did': ad4mBootstrapLanguages.agents,
      'lang': ad4mBootstrapLanguages.languages,
      'neighbourhood': ad4mBootstrapLanguages.neighbourhoods
    }

    if(appBuiltInLangs) {
      builtInLangs = Array.from(new Set(builtInLangs.concat(appBuiltInLangs)))
    }

    if(appLangAliases) {
      languageAliases = {
        ...languageAliases,
        ...appLangAliases,
      }
    }
    

    console.log("\x1b[2m", 
      "Starting ad4m core with path:", appDataPath, "\n", 
      "AD4M Bootstrap Languages:", ad4mBootstrapLanguages, "\n", 
      //"AD4M Bootstrap Fixtures:", ad4mBootstrapFixtures, "\n", 
      "Built-in languages path:", builtInLangPath, "\n",
      "Built-In languages:", appBuiltInLangs, "\n", 
      "=> All auto-loaded languages:", builtInLangs, "\n",
      "Language aliases:", languageAliases, "\n", 
      "Resource path:", resourcePath, "\n", 
      "\x1b[0m"
    );

    let bootstrapFixtures = ad4mBootstrapFixtures
    const core = new create({
      appDataPath,
      appResourcePath: resourcePath,
      builtInLangPath,
      builtInLangs,
      languageAliases,
      bootstrapFixtures,
    });

    console.log("\x1b[34m", "Init services...", "\x1b[0m");
<<<<<<< HEAD
    await core.initServices({ hcPortAdmin, hcPortApp, ipfsSwarmPort, ipfsRepoPath, hcUseLocalProxy, hcUseMdns, hcUseProxy, hcUseBootstrap, agentService: core.agentService });
=======
    await core.initIPFS({ ipfsSwarmPort, ipfsRepoPath });
    if (connectHolochain) {
      await core.connectHolochain( {hcPortAdmin, hcPortApp} );
    } else {
      await core.initHolochain({ hcPortAdmin, hcPortApp, hcUseLocalProxy, hcUseMdns, hcUseProxy, hcUseBootstrap });
    }
    
>>>>>>> 2c172d7f
    console.log("\x1b[31m", "GraphQL server starting...", "\x1b[0m");
    await core.startGraphQLServer(gqlPort, mocks)
    if (runDappServer) { core.startDAppServer(dAppPort) };

    console.log("\x1b[32m", "AD4M init complete", "\x1b[0m");
    return core
}

export default {
  init,
  PerspectivismCore
}<|MERGE_RESOLUTION|>--- conflicted
+++ resolved
@@ -47,15 +47,10 @@
       connectHolochain
     } = config
     if(!gqlPort) gqlPort = 4000
-<<<<<<< HEAD
-    if(!hcPortAdmin) hcPortAdmin = 2000
-    if(!hcPortApp) hcPortApp = 1337
-    if(!dAppPort) dAppPort = 3333
-=======
     // Check to see if PORT 2000 & 1337 are available if not returns a random PORT
     if(!hcPortAdmin) hcPortAdmin = await getPort({ port: 2000 });
     if(!hcPortApp) hcPortApp = await getPort({ port: 1337 });
->>>>>>> 2c172d7f
+    if(!dAppPort) dAppPort = await getPort({port: 4200})
     if(hcUseMdns === undefined) hcUseMdns = false
     if(hcUseProxy === undefined) hcUseProxy = true
     if(hcUseBootstrap === undefined) hcUseBootstrap = true
@@ -107,9 +102,6 @@
     });
 
     console.log("\x1b[34m", "Init services...", "\x1b[0m");
-<<<<<<< HEAD
-    await core.initServices({ hcPortAdmin, hcPortApp, ipfsSwarmPort, ipfsRepoPath, hcUseLocalProxy, hcUseMdns, hcUseProxy, hcUseBootstrap, agentService: core.agentService });
-=======
     await core.initIPFS({ ipfsSwarmPort, ipfsRepoPath });
     if (connectHolochain) {
       await core.connectHolochain( {hcPortAdmin, hcPortApp} );
@@ -117,7 +109,6 @@
       await core.initHolochain({ hcPortAdmin, hcPortApp, hcUseLocalProxy, hcUseMdns, hcUseProxy, hcUseBootstrap });
     }
     
->>>>>>> 2c172d7f
     console.log("\x1b[31m", "GraphQL server starting...", "\x1b[0m");
     await core.startGraphQLServer(gqlPort, mocks)
     if (runDappServer) { core.startDAppServer(dAppPort) };
