import * as path from 'path';
import * as fs from 'fs';
import { Address, Expression } from '@perspect3vism/ad4m';

export let ad4mExecutorVersion = process.env.npm_package_version;
<<<<<<< HEAD
=======
export let rootConfigPath = path.join('', 'ad4m')
export let dataPath = path.join(rootConfigPath, 'data')
export let languagesPath = path.join(rootConfigPath, 'languages')
export let tempLangPath = path.join(languagesPath, "temp")
export let holochainPath = path.join(rootConfigPath, 'h')
export let holochainDataPath = path.join(holochainPath, 'd')
export let holochainConductorPath = path.join(holochainPath, 'c')
export let resourcePath = ''
export let languageLanguageOnly = false;
export let reqCredential = ''
export let swiplPath:string|undefined = undefined
export let swiplHomePath:string|undefined = undefined

export let knownLinkLanguages: string[] = [];
export let trustedAgents: string[] =  [];
export let systemLanguages: string[] = [];
export let preloadLanguages: string[] = [];
export let languageLanguageBundle: string = '';
export let directMessageLanguage: string = '';
export let languageAliases: LanguageAlias = {};
export let bootstrapFixtures: BootstrapFixtures | null = null;
export let directMessageLanguageSettings: object | null = null;
export let agentLanguageSettings: object | null = null;
export let perspectiveLanguageSettings: object | null = null;
export let neighbourhoodLanguageSettings: object | null = null;
export let languageLanguageSettings: object | null = null;

>>>>>>> ec21d95c
export let agentLanguageAlias = "did";
export let languageLanguageAlias = "lang";
export let neighbourhoodLanguageAlias = "neighbourhood";
export let perspectiveLanguageAlias = "perspective";

export class MainConfig {
    rootConfigPath: string;
    dataPath: string;
    languagesPath: string;
    tempLangPath: string;
    holochainPath: string;
    holochainDataPath: string;
    holochainConductorPath: string;
    resourcePath: string = '';
    languageLanguageOnly: boolean = false;
    reqCredential: string = '';
    knownLinkLanguages: string[] = [];
    trustedAgents: string[] =  [];
    systemLanguages: string[] = [];
    preloadLanguages: string[] = [];
    languageLanguageBundle: string = '';
    directMessageLanguage: string = '';
    languageAliases: LanguageAlias = {};
    bootstrapFixtures: BootstrapFixtures | null = null;
    directMessageLanguageSettings: object | null = null;
    agentLanguageSettings: object | null = null;
    perspectiveLanguageSettings: object | null = null;
    neighbourhoodLanguageSettings: object | null = null;
    languageLanguageSettings: object | null = null;

    constructor(resourcePath = '', appDataPath = '') {
        this.resourcePath = resourcePath;
        this.rootConfigPath = path.join(appDataPath, 'ad4m');
        this.dataPath = path.join(this.rootConfigPath, 'data')
        this.languagesPath = path.join(this.rootConfigPath, 'languages')
        this.tempLangPath = path.join(this.languagesPath, "temp")
        this.holochainPath = path.join(this.rootConfigPath, 'h')
        this.holochainDataPath = path.join(this.holochainPath, 'd')
        this.holochainConductorPath = path.join(this.holochainPath, 'c')
    }
}

export type LanguageAlias = {
    [key: string]: Address;
}

export interface CoreConfig {
    appDataPath: string
    appResourcePath: string
    languageLanguageBundle: string
    systemLanguages: string[]
    preloadLanguages: string[]
    directMessageLanguage: string
    knownLinkLanguages: string[]
    trustedAgents: string[]
    languageLanguageOnly: boolean
    languageAliases?: LanguageAlias
    bootstrapFixtures?: BootstrapFixtures
    directMessageLanguageSettings?: object
    agentLanguageSettings?: object
    perspectiveLanguageSettings?: object
    neighbourhoodLanguageSettings?: object
    languageLanguageSettings?: object
    reqCredential?: string
    swiplPath?: string,
    swiplHomePath?: string,
}


<<<<<<< HEAD
export function init(c: CoreConfig): MainConfig {
    const mainConfig = new MainConfig(c.appResourcePath, c.appDataPath);

=======
export function init(c: CoreConfig) {
    //Reinit vars
    resourcePath = c.appResourcePath;
    rootConfigPath = c.appDataPath
    dataPath = path.join(rootConfigPath, 'data')
    languagesPath = path.join(rootConfigPath, 'languages')
    tempLangPath = path.join(languagesPath, "temp")
    holochainPath = path.join(rootConfigPath, 'h')
    holochainDataPath = path.join(holochainPath, 'd')
    holochainConductorPath = path.join(holochainPath, 'c')
    swiplPath = c.swiplPath
    swiplHomePath = c.swiplHomePath
    
>>>>>>> ec21d95c
    if(c.reqCredential) {
        mainConfig.reqCredential = c.reqCredential
    }

    //Create paths if they do not exist
    const dirs = [mainConfig.rootConfigPath, mainConfig.dataPath, mainConfig.languagesPath, mainConfig.tempLangPath, mainConfig.holochainPath, mainConfig.holochainDataPath, mainConfig.holochainConductorPath]
    for(const d of dirs)
    if(!fs.existsSync(d)) {
        fs.mkdirSync(d)
    }

    mainConfig.systemLanguages = c.systemLanguages
    mainConfig.preloadLanguages = c.preloadLanguages
    if(c.languageAliases)
        mainConfig.languageAliases = c.languageAliases

    if (c.bootstrapFixtures) {
        mainConfig.bootstrapFixtures = c.bootstrapFixtures!;
    } else {
        mainConfig.bootstrapFixtures = null
    }
    mainConfig.directMessageLanguage = c.directMessageLanguage
    mainConfig.knownLinkLanguages = c.knownLinkLanguages
    mainConfig.trustedAgents = c.trustedAgents
    mainConfig.languageLanguageOnly = c.languageLanguageOnly;
    mainConfig.languageLanguageBundle = c.languageLanguageBundle;

    if (c.directMessageLanguageSettings) {
        mainConfig.directMessageLanguageSettings = c.directMessageLanguageSettings
    }
    if (c.agentLanguageSettings) {
        mainConfig.agentLanguageSettings = c.agentLanguageSettings
    }
    if (c.perspectiveLanguageSettings) {
        mainConfig.perspectiveLanguageSettings = c.perspectiveLanguageSettings
    }
    if (c.neighbourhoodLanguageSettings) {
        mainConfig.neighbourhoodLanguageSettings = c.neighbourhoodLanguageSettings
    }
    if (c.languageLanguageSettings) {
        mainConfig.languageLanguageSettings = c.languageLanguageSettings
    }

    return mainConfig;
}

export class BootstrapFixtures {
    languages?: BootstrapLanguageFixture[]
    perspectives?: BootstrapPerspectiveFixture[]
}

export class BootstrapLanguageFixture {
    address?: string
    meta?: Expression
    bundle?: string
}

export class BootstrapPerspectiveFixture {
    address?: string
    expression?: Expression
}<|MERGE_RESOLUTION|>--- conflicted
+++ resolved
@@ -3,36 +3,6 @@
 import { Address, Expression } from '@perspect3vism/ad4m';
 
 export let ad4mExecutorVersion = process.env.npm_package_version;
-<<<<<<< HEAD
-=======
-export let rootConfigPath = path.join('', 'ad4m')
-export let dataPath = path.join(rootConfigPath, 'data')
-export let languagesPath = path.join(rootConfigPath, 'languages')
-export let tempLangPath = path.join(languagesPath, "temp")
-export let holochainPath = path.join(rootConfigPath, 'h')
-export let holochainDataPath = path.join(holochainPath, 'd')
-export let holochainConductorPath = path.join(holochainPath, 'c')
-export let resourcePath = ''
-export let languageLanguageOnly = false;
-export let reqCredential = ''
-export let swiplPath:string|undefined = undefined
-export let swiplHomePath:string|undefined = undefined
-
-export let knownLinkLanguages: string[] = [];
-export let trustedAgents: string[] =  [];
-export let systemLanguages: string[] = [];
-export let preloadLanguages: string[] = [];
-export let languageLanguageBundle: string = '';
-export let directMessageLanguage: string = '';
-export let languageAliases: LanguageAlias = {};
-export let bootstrapFixtures: BootstrapFixtures | null = null;
-export let directMessageLanguageSettings: object | null = null;
-export let agentLanguageSettings: object | null = null;
-export let perspectiveLanguageSettings: object | null = null;
-export let neighbourhoodLanguageSettings: object | null = null;
-export let languageLanguageSettings: object | null = null;
-
->>>>>>> ec21d95c
 export let agentLanguageAlias = "did";
 export let languageLanguageAlias = "lang";
 export let neighbourhoodLanguageAlias = "neighbourhood";
@@ -102,25 +72,9 @@
 }
 
 
-<<<<<<< HEAD
 export function init(c: CoreConfig): MainConfig {
     const mainConfig = new MainConfig(c.appResourcePath, c.appDataPath);
 
-=======
-export function init(c: CoreConfig) {
-    //Reinit vars
-    resourcePath = c.appResourcePath;
-    rootConfigPath = c.appDataPath
-    dataPath = path.join(rootConfigPath, 'data')
-    languagesPath = path.join(rootConfigPath, 'languages')
-    tempLangPath = path.join(languagesPath, "temp")
-    holochainPath = path.join(rootConfigPath, 'h')
-    holochainDataPath = path.join(holochainPath, 'd')
-    holochainConductorPath = path.join(holochainPath, 'c')
-    swiplPath = c.swiplPath
-    swiplHomePath = c.swiplHomePath
-    
->>>>>>> ec21d95c
     if(c.reqCredential) {
         mainConfig.reqCredential = c.reqCredential
     }
