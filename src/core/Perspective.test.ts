import Perspective from './Perspective'
import type PerspectiveContext from './PerspectiveContext'
import type PerspectiveID from './PerspectiveID'
import { PerspectivismDb } from './db'
import { v4 as uuidv4 } from 'uuid'
<<<<<<< HEAD
import faker from 'faker'
import type { LanguageRef, Link, LinkQuery } from '@perspect3vism/ad4m'
import Memory from 'lowdb/adapters/Memory'
=======
import type { LinkQuery } from '@perspect3vism/ad4m/Links'
import Memory from 'lowdb/adapters/Memory'
import type LanguageRef from '@perspect3vism/ad4m/LanguageRef'
import { createLink } from '../testutils/links'
import { createMockExpression } from '../testutils/expression'
>>>>>>> 4ee2ad8a


const did = 'did:local-test-agent'
const agentService = {
    did,
    createSignedExpression: jest.fn(createMockExpression.bind(null, did)),
    agent: { did }
}

const sharingLanguage = { 
    address: "sharing-language-address",
    name: "sharing-lanugage Name"
} as LanguageRef

function LinksAdapter() {
    this.getLinks = jest.fn(args=>{return []})
    this.addLink = jest.fn(args=>{return []})
    this.updateLink = jest.fn(args=>{return []})
    this.removeLink = jest.fn(args=>{return []})
}

let linksAdapter = new LinksAdapter()

const languageController = {
    getLinksAdapter: jest.fn(langRef => {
        if(langRef.address === sharingLanguage.address)
            return linksAdapter
        else
            return null
    })
}


describe('Perspective', () => {
    let perspective
    let allLinks

    beforeEach(() => {
        const db = new PerspectivismDb(new Memory())
        perspective = new Perspective(
            {
                uuid: uuidv4(),
                name: "Test Perspective"
            } as PerspectiveID,
            // @ts-ignore
            {
                agentService,
                db,
                languageController
            } as PerspectiveContext)
        allLinks = []
    })

    it('wraps links in expressions on addLink', () => {
        const link = createLink()
        const expression = perspective.addLink(link)
        expect(expression.author).toEqual(agentService.agent)
        expect(expression.data).toEqual(link)
        expect(agentService.createSignedExpression.mock.calls.length).toBe(1)
        expect(agentService.createSignedExpression.mock.calls[0][0]).toEqual(link)
    })

    describe('after adding 5 links', () => {
        beforeEach(() => {
            for(let i=0; i<5; i++) {
                const link = createLink()
                if(i%2 === 0) {
                    link.source = 'root'
                }
                allLinks.push(link)
                perspective.addLink(link)
            }
        })

        it('has asked agent service for 5 signatures', () => {
            expect(agentService.createSignedExpression.mock.calls.length).toBe(6)
        })

        it('can get all links', async () => {
            const result = await perspective.getLinks({} as LinkQuery)

            expect(result.length).toEqual(5)

            for(let i=0; i<5; i++) {
                expect(result).toEqual(
                    expect.arrayContaining(
                        [expect.objectContaining({data: allLinks[i]})]
                    )
                )
            }
        })

        it('can get links by source', async () => {
            const result = await perspective.getLinks({source: 'root'} as LinkQuery)
            expect(result.length).toEqual(3)
        })
    })

    describe('with link sharing language', () => {
        beforeEach(() => {
            perspective.sharedPerspective = {
                linkLanguages: [sharingLanguage]
            }
            linksAdapter = new LinksAdapter()
        })

        it('calls link language on getLinks() with the query once', async () => {
            const query = {source: 'root'}
            await perspective.getLinks(query)

            expect(linksAdapter.getLinks.mock.calls.length).toBe(1)
            expect(linksAdapter.getLinks.mock.calls[0][0]).toEqual(query)

            expect(linksAdapter.addLink.mock.calls.length).toBe(0)
            expect(linksAdapter.updateLink.mock.calls.length).toBe(0)
            expect(linksAdapter.removeLink.mock.calls.length).toBe(0)
        })

        it('calls link language on addLink() with link expression once', async () => {
            const link = createLink()
            const linkExpression = await perspective.addLink(link)

            expect(linksAdapter.addLink.mock.calls.length).toBe(1)
            expect(linksAdapter.addLink.mock.calls[0][0]).toEqual(linkExpression)

            expect(linksAdapter.getLinks.mock.calls.length).toBe(0)
            expect(linksAdapter.updateLink.mock.calls.length).toBe(0)
            expect(linksAdapter.removeLink.mock.calls.length).toBe(0)
        })

        it('calls link language on updateLink() with link expression once', async () => {
            const link1 = createLink()
            const link2 = createLink()

            const link1Expression = await perspective.addLink(link1)
            const link2Expression = perspective.ensureLinkExpression(link2)
            await perspective.updateLink(link1Expression, link2Expression)

            expect(linksAdapter.updateLink.mock.calls.length).toBe(1)
            expect(linksAdapter.updateLink.mock.calls[0][0]).toEqual(link1Expression)
            expect(linksAdapter.updateLink.mock.calls[0][1]).toEqual(link2Expression)

            expect(linksAdapter.getLinks.mock.calls.length).toBe(0)
            expect(linksAdapter.addLink.mock.calls.length).toBe(1)
            expect(linksAdapter.removeLink.mock.calls.length).toBe(0)
        })

        it('calls link language on removeLink() with link expression once', async () => {
            const link = createLink()

            const linkExpression = await perspective.addLink(link)
            await perspective.removeLink(linkExpression)

            expect(linksAdapter.removeLink.mock.calls.length).toBe(1)
            expect(linksAdapter.removeLink.mock.calls[0][0]).toEqual(linkExpression)

            expect(linksAdapter.getLinks.mock.calls.length).toBe(0)
            expect(linksAdapter.updateLink.mock.calls.length).toBe(0)
            expect(linksAdapter.addLink.mock.calls.length).toBe(1)
        })

        describe('syncWithSharingAdpater', () => {
            it('adds all missing links from local DB to linksAdapter', async () => {
                perspective.sharedPerspective = null
    
                const link = createLink()
                const linkExpression = await perspective.addLink(link)
    
                perspective.sharedPerspective = {
                    linkLanguages: [sharingLanguage]
                }

                await perspective.syncWithSharingAdapter()

                expect(linksAdapter.addLink.mock.calls.length).toBe(1)
                expect(linksAdapter.addLink.mock.calls[0][0]).toEqual(linkExpression)
            })
        })
        
    })

})







<|MERGE_RESOLUTION|>--- conflicted
+++ resolved
@@ -3,17 +3,10 @@
 import type PerspectiveID from './PerspectiveID'
 import { PerspectivismDb } from './db'
 import { v4 as uuidv4 } from 'uuid'
-<<<<<<< HEAD
-import faker from 'faker'
 import type { LanguageRef, Link, LinkQuery } from '@perspect3vism/ad4m'
 import Memory from 'lowdb/adapters/Memory'
-=======
-import type { LinkQuery } from '@perspect3vism/ad4m/Links'
-import Memory from 'lowdb/adapters/Memory'
-import type LanguageRef from '@perspect3vism/ad4m/LanguageRef'
 import { createLink } from '../testutils/links'
 import { createMockExpression } from '../testutils/expression'
->>>>>>> 4ee2ad8a
 
 
 const did = 'did:local-test-agent'
