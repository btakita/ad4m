--- conflicted
+++ resolved
@@ -62,15 +62,11 @@
         allLinks = []
     })
 
-<<<<<<< HEAD
     afterEach(() => {
         perspective?.clearPolling();
     })
 
-    it('wraps links in expressions on addLink', () => {
-=======
     it('wraps links in expressions on addLink', async () => {
->>>>>>> ec21d95c
         const link = createLink()
         const expression = await perspective!.addLink(link)
         expect(expression.author).toEqual(agentService.agent.did)
