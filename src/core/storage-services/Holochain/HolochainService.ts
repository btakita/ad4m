<<<<<<< HEAD
import { AdminWebsocket, AgentPubKey, AppSignalCb, AppWebsocket, CapSecret, AppSignal, AppStatusFilter } from '@holochain/conductor-api'
=======
import { AdminWebsocket, AgentPubKey, AppSignalCb, AppWebsocket, CapSecret, AppSignal, CellId } from '@holochain/conductor-api'
>>>>>>> a57b7820
import low from 'lowdb'
import FileSync from 'lowdb/adapters/FileSync'
import path from 'path'
import fs from 'fs'
import HolochainLanguageDelegate from "./HolochainLanguageDelegate"
import {stopProcesses, unpackDna, packDna, writeDefaultConductor, runHolochain, ConductorConfiguration} from "./HcExecution"
import type { Dna } from '@perspect3vism/ad4m'
import type { ChildProcess } from 'child_process'
import { RequestAgentInfoResponse } from '@holochain/conductor-api'
import EntanglementProofController from '../../EntanglementProof'
import AgentService from '../../agent/AgentService'
import { CellId } from '@holochain/conductor-api'

export const fakeCapSecret = (): CapSecret => Buffer.from(Array(64).fill('aa').join(''), 'hex')

const bootstrapUrl = "https://bootstrap-staging.holo.host"
const kitsuneProxy = "kitsune-proxy://SYVd4CF3BdJ4DS7KwLLgeU3_DbHoZ34Y-qroZ79DOs8/kitsune-quic/h/165.22.32.11/p/5779/--"

export interface HolochainConfiguration {
    conductorPath: string, 
    dataPath: string, 
    resourcePath: string
    adminPort?: number;
    appPort?: number;
    useBootstrap?: boolean,
    useProxy?: boolean,
    useLocalProxy?: boolean;
    useMdns?: boolean;
}

export default class HolochainService {
    #db: any
    #adminPort: number
    #appPort: number
    #adminWebsocket?: AdminWebsocket
    #appWebsocket?: AppWebsocket
    #dataPath: string
    #ready?: Promise<void>
    #hcProcess?: ChildProcess
    #lairProcess?: ChildProcess
    #resourcePath: string
    #conductorPath: string
    #didResolveError: boolean
    #conductorConfigPath: string
<<<<<<< HEAD
    signalCallbacks: Map<string, AppSignalCb[]>;
    #agentService: AgentService
    #entanglementProofController?: EntanglementProofController
    #signingService?: CellId
=======
    #signalCallbacks: [CellId, AppSignalCb, string][];
>>>>>>> a57b7820

    constructor(config: HolochainConfiguration, agentService: AgentService, entanglementProofController?: EntanglementProofController) {
        let {
            conductorPath, 
            dataPath, 
            resourcePath,
            adminPort,
            appPort,
            useBootstrap,
            useProxy,
            useLocalProxy,
            useMdns,
        } = config;

        this.#didResolveError = false;
        this.#agentService = agentService;
        this.#entanglementProofController = entanglementProofController;

        console.log("HolochainService: Creating low-db instance for holochain-serivce");
        this.#dataPath = dataPath
        this.#db = low(new FileSync(path.join(dataPath, 'holochain-service.json')))
        this.#db.defaults({pubKeys: []}).write()
        this.#signalCallbacks = [];

        const holochainAppPort = appPort ? appPort : 1337;
        const holochainAdminPort = adminPort ? adminPort : 2000;
        if(useMdns === undefined) useMdns = true
        if(useBootstrap === undefined) useBootstrap = true
        if(useProxy === undefined) useProxy = true
        if(useLocalProxy === undefined) useLocalProxy = false
        this.#adminPort = holochainAdminPort;
        this.#appPort = holochainAppPort;
        this.#resourcePath = resourcePath;
        this.#conductorPath = conductorPath;
    
        let conductorConfigPath = path.join(conductorPath, "conductor-config.yaml");
        this.#conductorConfigPath = conductorConfigPath;
        if (!fs.existsSync(conductorConfigPath)) {
            writeDefaultConductor({
                proxyUrl: kitsuneProxy,
                environmentPath: conductorPath,
                adminPort: holochainAdminPort,
                appPort: holochainAppPort,
                useBootstrap,
                bootstrapService: bootstrapUrl,
                conductorConfigPath: conductorConfigPath,
                useProxy,
                useLocalProxy,
                useMdns
            } as ConductorConfiguration);
        };
    }

    handleCallback(signal: AppSignal) {
<<<<<<< HEAD
        // console.log(new Date().toISOString(), "GOT CALLBACK FROM HC, checking against language callbacks");
        if (this.signalCallbacks.size != 0) {
            let callbacks = this.signalCallbacks.get(signal.data.cellId[0].toString("hex"))
            if (callbacks && callbacks! != undefined) {
                //TODO: test that these multiple callbacks work correctly
                for (const callback of callbacks) {
                    callback(signal)
                }
            };
=======
        console.debug(new Date().toISOString(), "GOT CALLBACK FROM HC, checking against language callbacks", signal);
        //console.debug("registered callbacks:", this.#signalCallbacks)
        if (this.#signalCallbacks.length != 0) {
            const signalDna = signal.data.cellId[0].toString('hex')
            const signalPubkey = signal.data.cellId[1].toString('hex')
            //console.debug("Looking for:", signalDna, signalPubkey)
            let callbacks = this.#signalCallbacks.filter(e => {
                const dna = e[0][0].toString('hex')
                const pubkey = e[0][1].toString('hex')
                //console.debug("Checking:", dna, pubkey)
                return ( dna === signalDna ) && (pubkey === signalPubkey)
            })
            console.debug("found callbacks:", callbacks)
            callbacks.forEach(cb => {
                if (cb && cb![1] != undefined) {
                    cb![1](signal);
                };
            })
>>>>>>> a57b7820
        };
    }

    async run() {
        let resolveReady: ((value: void | PromiseLike<void>) => void) | undefined;
        this.#ready = new Promise(resolve => resolveReady = resolve)
        let hcProcesses = await runHolochain(this.#resourcePath, this.#conductorConfigPath, this.#conductorPath);
        console.log("HolochainService: Holochain running... Attempting connection\n\n\n");
        [this.#hcProcess, this.#lairProcess] = hcProcesses;
        try {
            if (this.#adminWebsocket == undefined) {
                this.#adminWebsocket = await AdminWebsocket.connect(`ws://localhost:${this.#adminPort}`)

                try {
                    await this.#adminWebsocket.attachAppInterface({ port: this.#appPort })
                } catch {
                    console.warn("HolochainService: Could not attach app interface on port", this.#appPort, ", assuming already attached...")
                }
                console.debug("HolochainService: Holochain admin interface connected on port", this.#adminPort);
            };
            if (this.#appWebsocket == undefined) {
                this.#appWebsocket = await AppWebsocket.connect(`ws://localhost:${this.#appPort}`, 100000, this.handleCallback.bind(this))
                console.debug("HolochainService: Holochain app interface connected on port", this.#appPort)
            };

            //Install signing service DNA
            const activeApps = await this.#adminWebsocket!.listApps({status_filter: AppStatusFilter.Enabled});
            if (!activeApps.map(value => value.installed_app_id).includes("signing_service")) {
                const pubKey = await this.pubKeyForLanguage("main");

                const hash = await this.#adminWebsocket!.registerDna({
                    //Pretty sure this is not gonna work in production
                    path: path.join(__dirname, "../../../../public/signing.dna")
                })

                const installedApp = await this.#adminWebsocket!.installApp({
                    installed_app_id: "signing_service", agent_key: pubKey, dnas: [{hash: hash, nick: "crypto"}]
                })
                this.#signingService = installedApp.cell_data[0].cell_id;

                try {
                    await this.#adminWebsocket!.activateApp({installed_app_id: "signing_service"})
                } catch(e) {
                    console.error("HolochainService: ERROR activating app signing_service", " - ", e)
                }
            } else {
                const { cell_data } = await this.#appWebsocket!.appInfo({installed_app_id: "signing_service"})
                const cell = cell_data.find(c => c.cell_nick === "crypto")
                if(!cell) {
                    const e = new Error(`No DNA with nick signing_service found for language signing service DNA`)
                    throw e
                }
                this.#signingService = cell.cell_id;
            }

            resolveReady!()
            this.#didResolveError = false;
        } catch(e) {
            console.error("HolochainService: Error intializing Holochain conductor:", e)
            this.#didResolveError = true;
            resolveReady!()
        }
    }

    async callSigningService(data: string): Promise<string> {
        if (!this.#signingService) {
            throw new Error("Signing service DNA is not init'd yet!")
        }
        const pubKey = await this.pubKeyForLanguage("main");
        const result = await this.#appWebsocket!.callZome({
            cap: null,
            cell_id: this.#signingService!,
            zome_name: "crypto",
            fn_name: "sign",
            payload: data,
            provenance: pubKey
        })
        return result.toString("hex")
    }

    async stop() {
        await this.#ready
        console.log("HolochainService.stop(): Stopping holochain and lair processes");
        if (this.#didResolveError) {
            console.error("HolochainService.stop: Warning attempting to close holochain processes when they did not start error free...")
        }
        if (this.#hcProcess && this.#lairProcess) {
            stopProcesses(this.#hcProcess, this.#lairProcess)
        }
    }

    unpackDna(dnaPath: string): string {
        let result = unpackDna(`${this.#resourcePath}/hc`, dnaPath);
        let splitResult = result.split("Unpacked to directory ");
        if (splitResult.length == 2) {
            return splitResult[1]
        } else {
            return result
        }
    }

    packDna(workdirPath: string): string {
        let result = packDna(`${this.#resourcePath}/hc`, workdirPath);
        let splitResult = result.split("Wrote bundle ");
        if (splitResult.length == 2) {
            return splitResult[1]
        } else {
            return result
        }
    }

    async pubKeyForAllLanguages(): Promise<AgentPubKey> {
        const alreadyExisting = this.#db.get('pubKeys').find({lang: "global"}).value()
        if(alreadyExisting) {
            const pubKey = Buffer.from(alreadyExisting.pubKey)
            console.debug("Found existing pubKey", pubKey.toString("base64"), "for all languages")
            return pubKey
        } else {
            const pubKey = await this.#adminWebsocket!.generateAgentPubKey()
            this.#db.get('pubKeys').push({lang: "global", pubKey}).write()
            console.debug("Created new pubKey", pubKey.toString("base64"), "for all languages")
            return pubKey
        }
    }

    async pubKeyForLanguage(lang: string): Promise<AgentPubKey> {
        return this.pubKeyForAllLanguages()
        
        const alreadyExisting = this.#db.get('pubKeys').find({lang}).value()
        if(alreadyExisting) {
            const pubKey = Buffer.from(alreadyExisting.pubKey)
            console.debug("Found existing pubKey", pubKey.toString("base64"), "for language:", lang)
            return pubKey
        } else {
            const pubKey = await this.#adminWebsocket!.generateAgentPubKey()
            this.#db.get('pubKeys').push({lang, pubKey}).write()
            console.debug("Created new pubKey", pubKey.toString("base64"), "for language", lang)
            return pubKey
        }
    }

    async ensureInstallDNAforLanguage(lang: string, dnas: Dna[], callback: AppSignalCb | undefined) {
        await this.#ready
        if (this.#didResolveError) {
            console.error("HolochainService.ensureInstallDNAforLanguage: Warning attempting to install holochain DNA when conductor did not start error free...")
        }
<<<<<<< HEAD
        const pubKey = await this.pubKeyForLanguage("main");
        const activeApps = await this.#adminWebsocket!.listApps({status_filter: AppStatusFilter.Enabled});
        // console.log("HolochainService: Found running apps:", activeApps);
        if(!activeApps.map(value => value.installed_app_id).includes(lang)) {
=======
        const pubKey = await this.pubKeyForLanguage(lang);
        
        const activeApps = await this.#adminWebsocket!.listActiveApps();
        //console.log("HolochainService: Found running apps:", activeApps);
        if(!activeApps.includes(lang)) {
>>>>>>> a57b7820

            let installed
            // 1. install app
            try {
                console.debug("HolochainService: Installing DNAs for language", lang);
                // console.debug(dnaFile)
                // let installedCellIds = await this.#adminWebsocket.listCellIds()
                // console.debug("HolochainService: Installed cells before:", installedCellIds)
                // const cellId = HolochainService.dnaID(lang, nick)

                for (let dna of dnas) {
                    //console.log("HolochainService: Installing DNA:", dna, "at data path:", this.#dataPath, "\n");
                    const p = path.join(this.#dataPath, `${lang}-${dna.nick}.dna`);
                    fs.writeFileSync(p, dna.file);
                    const hash = await this.#adminWebsocket!.registerDna({
                        path: p
                    })
                    if (callback != undefined) {
                        console.log("HolochainService: setting holochains signal callback for language", lang);
                        const hashHex = hash.toString("hex");
                        let callbacks = this.signalCallbacks.get(hashHex);
                        let newCallbacks = [];
                        if (callbacks) {
                            callbacks.push(callback);
                            newCallbacks = callbacks;
                        } else {
                            newCallbacks = [callback] as AppSignalCb[]
                        }
                        this.signalCallbacks.set(hashHex, newCallbacks);
                    };
                    const did = this.#agentService.did;
                    //Did should only ever be undefined when the system DNA's get init'd before agent create occurs
                    //These system DNA's do not currently need EP proof's
                    let membraneProof;
                    if(did) {
                        const signedDid = await this.callSigningService(did);
                        const didHolochainEntanglement = await this.#entanglementProofController!.generateHolochainProof(pubKey.toString("hex"), signedDid);
                        membraneProof = Buffer.from(JSON.stringify({"ad4mDidEntanglement": didHolochainEntanglement}));
                    }
                    //The membrane proof passing here is untested and thus most likely broken
                    await this.#adminWebsocket!.installApp({
                        installed_app_id: lang, agent_key: pubKey, dnas: [{hash: hash, nick: dna.nick, membrane_proof: membraneProof}]
                    })
                }
                installed = true
            } catch(e) {
                // if(!e.data?.data?.indexOf('AppAlreadyInstalled')) {
                //     console.error("Error during install of DNA:", e)
                //     installed = false
                // } else {
                console.error(e);
                installed = false
            }

            if(!installed)
                return

            // 2. activate app
            try {
                await this.#adminWebsocket!.activateApp({installed_app_id: lang})
            } catch(e) {
                console.error("HolochainService: ERROR activating app", lang, " - ", e)
            }
        } else {
            for (let dna of dnas) {
                if (callback != undefined) {
                    console.log("HolochainService: setting holochains signal callback for language", lang);
                    let infoResult = await this.#appWebsocket!.appInfo({installed_app_id: lang})
                    const { cell_data } = infoResult
                    const cell = cell_data.find(c => c.cell_nick === dna.nick)
                    if(!cell) {
                        const e = new Error(`No DNA with nick '${dna.nick}' found for language ${lang}`)
                        console.error(e)
                        return e
                    }
                    const hash = cell.cell_id[0];
                    
                    const hashHex = hash.toString("hex");
                    let callbacks = this.signalCallbacks.get(hashHex);
                    let newCallbacks = [];
                    if (callbacks) {
                        callbacks.push(callback);
                        newCallbacks = callbacks;
                    } else {
                        newCallbacks = [callback] as AppSignalCb[]
                    }
                    this.signalCallbacks.set(hashHex, newCallbacks);
                };
            }
        }

        if (callback != undefined) {
            console.log("HolochainService: setting holochains signal callback for language", lang);
            const { cell_data } = await this.#appWebsocket!.appInfo({installed_app_id: lang})
            this.#signalCallbacks.push([cell_data[0].cell_id, callback, lang]);
        };
    }

    getDelegateForLanguage(languageHash: string) {
        return new HolochainLanguageDelegate(languageHash, this)
    }

    static dnaID(languageHash: string, dnaNick: string) {
        return `${languageHash}-${dnaNick}`
    }

    async callZomeFunction(lang: string, dnaNick: string, zomeName: string, fnName: string, payload: object|string): Promise<any> {
        await this.#ready
        if (this.#didResolveError) {
            console.error("HolochainService.callZomeFunction: Warning attempting to call zome function when conductor did not start error free...")
        }
        const installed_app_id = lang
        //console.debug("HolochainService.callZomefunction: getting info for app:", installed_app_id)
        let infoResult = await this.#appWebsocket!.appInfo({installed_app_id})
        let tries = 1
        while(!infoResult && tries < 10) {
            await sleep(500)
            infoResult = await this.#appWebsocket!.appInfo({installed_app_id})
            tries++
        }

        if(!infoResult) {
            console.error("HolochainService: no installed hApp found during callZomeFunction() for Language:", lang)
            console.error("Did the Language forget to register a DNA?")
            throw new Error("No DNA installed")
        }

        //console.debug("HolochainService.callZomefunction: get info result:", infoResult)
        const { cell_data } = infoResult
        if(cell_data.length === 0) {
            console.error("HolochainService: tried to call zome function without any installed cell!")
            return null
        }

        const cell = cell_data.find(c => c.cell_nick === dnaNick)
        if(!cell) {
            const e = new Error(`No DNA with nick '${dnaNick}' found for language ${installed_app_id}`)
            console.error(e)
            return e
        }

        //console.debug("HolochainService: found cell", cell);
        const cell_id = cell.cell_id
        const [_dnaHash, provenance] = cell_id

        try {
            console.debug("\x1b[31m", new Date().toISOString(), "HolochainService calling zome function:", dnaNick, zomeName, fnName, payload, "\nFor language with address", lang, "\x1b[0m")
            const result = await this.#appWebsocket!.callZome({
                cap: null,
                cell_id,
                zome_name: zomeName,
                fn_name: fnName,
                provenance,
                payload
            })
            console.debug("\x1b[32m", new Date().toISOString(),"HolochainService zome function result:", result, "\x1b[0m")
            return result
        } catch(e) {
            console.error("\x1b[31m", "HolochainService: ERROR calling zome function:", e, "\x1b[0m")
            return e
        }
    }

    async requestAgentInfos(): Promise<RequestAgentInfoResponse> {
        return await this.#adminWebsocket!.requestAgentInfo({cell_id: null})
    }

    async addAgentInfos(agent_infos: RequestAgentInfoResponse) {
        await this.#adminWebsocket!.addAgentInfo({ agent_infos })
    }
}

const sleep = (ms: number) =>
  new Promise<void>((resolve) => setTimeout(() => resolve(), ms));<|MERGE_RESOLUTION|>--- conflicted
+++ resolved
@@ -1,8 +1,4 @@
-<<<<<<< HEAD
-import { AdminWebsocket, AgentPubKey, AppSignalCb, AppWebsocket, CapSecret, AppSignal, AppStatusFilter } from '@holochain/conductor-api'
-=======
-import { AdminWebsocket, AgentPubKey, AppSignalCb, AppWebsocket, CapSecret, AppSignal, CellId } from '@holochain/conductor-api'
->>>>>>> a57b7820
+import { AdminWebsocket, AgentPubKey, AppSignalCb, AppWebsocket, CapSecret, AppSignal, AppStatusFilter, CellId } from '@holochain/conductor-api'
 import low from 'lowdb'
 import FileSync from 'lowdb/adapters/FileSync'
 import path from 'path'
@@ -14,7 +10,6 @@
 import { RequestAgentInfoResponse } from '@holochain/conductor-api'
 import EntanglementProofController from '../../EntanglementProof'
 import AgentService from '../../agent/AgentService'
-import { CellId } from '@holochain/conductor-api'
 
 export const fakeCapSecret = (): CapSecret => Buffer.from(Array(64).fill('aa').join(''), 'hex')
 
@@ -47,14 +42,10 @@
     #conductorPath: string
     #didResolveError: boolean
     #conductorConfigPath: string
-<<<<<<< HEAD
-    signalCallbacks: Map<string, AppSignalCb[]>;
+    #signalCallbacks: [CellId, AppSignalCb, string][]
     #agentService: AgentService
     #entanglementProofController?: EntanglementProofController
     #signingService?: CellId
-=======
-    #signalCallbacks: [CellId, AppSignalCb, string][];
->>>>>>> a57b7820
 
     constructor(config: HolochainConfiguration, agentService: AgentService, entanglementProofController?: EntanglementProofController) {
         let {
@@ -109,17 +100,6 @@
     }
 
     handleCallback(signal: AppSignal) {
-<<<<<<< HEAD
-        // console.log(new Date().toISOString(), "GOT CALLBACK FROM HC, checking against language callbacks");
-        if (this.signalCallbacks.size != 0) {
-            let callbacks = this.signalCallbacks.get(signal.data.cellId[0].toString("hex"))
-            if (callbacks && callbacks! != undefined) {
-                //TODO: test that these multiple callbacks work correctly
-                for (const callback of callbacks) {
-                    callback(signal)
-                }
-            };
-=======
         console.debug(new Date().toISOString(), "GOT CALLBACK FROM HC, checking against language callbacks", signal);
         //console.debug("registered callbacks:", this.#signalCallbacks)
         if (this.#signalCallbacks.length != 0) {
@@ -138,7 +118,6 @@
                     cb![1](signal);
                 };
             })
->>>>>>> a57b7820
         };
     }
 
@@ -285,18 +264,10 @@
         if (this.#didResolveError) {
             console.error("HolochainService.ensureInstallDNAforLanguage: Warning attempting to install holochain DNA when conductor did not start error free...")
         }
-<<<<<<< HEAD
         const pubKey = await this.pubKeyForLanguage("main");
         const activeApps = await this.#adminWebsocket!.listApps({status_filter: AppStatusFilter.Enabled});
         // console.log("HolochainService: Found running apps:", activeApps);
         if(!activeApps.map(value => value.installed_app_id).includes(lang)) {
-=======
-        const pubKey = await this.pubKeyForLanguage(lang);
-        
-        const activeApps = await this.#adminWebsocket!.listActiveApps();
-        //console.log("HolochainService: Found running apps:", activeApps);
-        if(!activeApps.includes(lang)) {
->>>>>>> a57b7820
 
             let installed
             // 1. install app
@@ -314,19 +285,6 @@
                     const hash = await this.#adminWebsocket!.registerDna({
                         path: p
                     })
-                    if (callback != undefined) {
-                        console.log("HolochainService: setting holochains signal callback for language", lang);
-                        const hashHex = hash.toString("hex");
-                        let callbacks = this.signalCallbacks.get(hashHex);
-                        let newCallbacks = [];
-                        if (callbacks) {
-                            callbacks.push(callback);
-                            newCallbacks = callbacks;
-                        } else {
-                            newCallbacks = [callback] as AppSignalCb[]
-                        }
-                        this.signalCallbacks.set(hashHex, newCallbacks);
-                    };
                     const did = this.#agentService.did;
                     //Did should only ever be undefined when the system DNA's get init'd before agent create occurs
                     //These system DNA's do not currently need EP proof's
@@ -360,32 +318,6 @@
             } catch(e) {
                 console.error("HolochainService: ERROR activating app", lang, " - ", e)
             }
-        } else {
-            for (let dna of dnas) {
-                if (callback != undefined) {
-                    console.log("HolochainService: setting holochains signal callback for language", lang);
-                    let infoResult = await this.#appWebsocket!.appInfo({installed_app_id: lang})
-                    const { cell_data } = infoResult
-                    const cell = cell_data.find(c => c.cell_nick === dna.nick)
-                    if(!cell) {
-                        const e = new Error(`No DNA with nick '${dna.nick}' found for language ${lang}`)
-                        console.error(e)
-                        return e
-                    }
-                    const hash = cell.cell_id[0];
-                    
-                    const hashHex = hash.toString("hex");
-                    let callbacks = this.signalCallbacks.get(hashHex);
-                    let newCallbacks = [];
-                    if (callbacks) {
-                        callbacks.push(callback);
-                        newCallbacks = callbacks;
-                    } else {
-                        newCallbacks = [callback] as AppSignalCb[]
-                    }
-                    this.signalCallbacks.set(hashHex, newCallbacks);
-                };
-            }
         }
 
         if (callback != undefined) {
