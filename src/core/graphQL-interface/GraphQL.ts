--- conflicted
+++ resolved
@@ -273,10 +273,6 @@
                 checkCapability(context.capabilities, Auth.AGENT_CREATE_CAPABILITY)
                 await core.agentService.createNewKeys()
                 await core.agentService.save(args.passphrase)
-<<<<<<< HEAD
-                if (!Config.languageLanguageOnly) {await core.initializeAgentsDirectMessageLanguage() }
-                return core.agentService.dump()
-=======
                 // @ts-ignore
                 const {hcPortAdmin, connectHolochain, hcPortApp, hcUseLocalProxy, hcUseMdns, hcUseProxy, hcUseBootstrap} = config;
 
@@ -301,7 +297,6 @@
                 console.log("\x1b[32m", "AD4M init complete", "\x1b[0m");
                 
                 return agent;
->>>>>>> 36abfc80
             },
             //@ts-ignore
             agentImport: async (parent, args, context, info) => {
