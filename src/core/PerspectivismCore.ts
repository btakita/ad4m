--- conflicted
+++ resolved
@@ -15,16 +15,12 @@
 import Signatures from './agent/Signatures'
 import * as PubSub from './graphQL-interface/PubSub'
 import { IPFS as IPFSType } from 'ipfs'
-<<<<<<< HEAD
 import EntanglementProofController from './EntanglementProof'
 import runDAppServer from "./DAppServer"
-=======
-import path from 'path'
 import fs from 'fs'
 import { RequestAgentInfoResponse } from '@holochain/conductor-api'
 import RuntimeService from './RuntimeService'
 import { PERSPECT3VIMS_AGENT_INFO } from './perspect3vismAgentInfo'
->>>>>>> d183290d
 
 export interface InitServicesParams {
     hcPortAdmin?: number, 
@@ -50,13 +46,10 @@
     #perspectivesController?: PerspectivesController
     #languageController?: LanguageController
 
-<<<<<<< HEAD
     #languageFactory?: LanguageFactory
 
     #entanglementProofController?: EntanglementProofController
 
-=======
->>>>>>> d183290d
     constructor(config: Config.CoreConfig) {
         Config.init(config)
 
