--- conflicted
+++ resolved
@@ -16,11 +16,7 @@
 import LanguageFactory from './LanguageFactory'
 import type { PublicSharing } from 'ad4m/Language'
 import type Address from "ad4m/Address"
-<<<<<<< HEAD
-import type { AppSignal } from '@holochain/conductor-api'
-=======
 import { SIGNAL } from './graphQL-interface/PubSub'
->>>>>>> a68694a2
 
 export default class PerspectivismCore {
     #holochain: HolochainService
