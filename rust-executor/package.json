{
<<<<<<< HEAD
  "name": "@coasys/rust-ad4m-executor",
  "version": "0.8.0-prerelease",
=======
  "name": "@perspect3vism/rust-ad4m-executor",
>>>>>>> 45aea0c2
  "description": "Rust built version of the ad4m-executor, exposing GraphQL methods for AD4M",
  "main": "",
  "files": [],
  "type": "module",
  "types": "",
  "scripts": {
    "build": "cargo build --release",
    "test": "cargo test --release"
  },
  "repository": {
    "type": "git",
    "url": "git+https://github.com/perspect3vism/ad4m.git"
  },
  "author": {
    "name": "Nicolas Luck",
    "email": "nicolas@lucksus.eu"
  },
  "contributors": [
    {
      "name": "Joshua Parkin",
      "email": "joshuadparkin@gmail.com"
    }
  ],
  "license": "CAL-1.0",
  "bugs": {
    "url": "https://github.com/perspect3vism/ad4m/issues"
  },
  "devDependencies": {
    "@coasys/ad4m-executor": "link:../core"
  },
  "dependencies": {},
  "version": "0.8.0"
}<|MERGE_RESOLUTION|>--- conflicted
+++ resolved
@@ -1,10 +1,5 @@
 {
-<<<<<<< HEAD
   "name": "@coasys/rust-ad4m-executor",
-  "version": "0.8.0-prerelease",
-=======
-  "name": "@perspect3vism/rust-ad4m-executor",
->>>>>>> 45aea0c2
   "description": "Rust built version of the ad4m-executor, exposing GraphQL methods for AD4M",
   "main": "",
   "files": [],
