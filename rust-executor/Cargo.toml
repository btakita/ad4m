--- conflicted
+++ resolved
@@ -79,19 +79,13 @@
 # scryer-prolog = { path = "../../scryer-prolog", features = ["multi_thread"] }
 
 ad4m-client = { path = "../rust-client" }
-<<<<<<< HEAD
 
 rusqlite = { version = "0.29.0", features = ["bundled"] }
 fake = { version = "2.9.2", features = ["derive"] }
-=======
 sha2 = "0.10.8"
->>>>>>> 3ce42818
 
 
 [dev-dependencies]
 maplit = "1.0.2"
 lazy_static = "1.4.0"
-<<<<<<< HEAD
-=======
-itertools = "0.10.1"
->>>>>>> 3ce42818
+itertools = "0.10.1"