use crate::agent::capabilities::{AuthInfo, Capability};
use crate::agent::signatures::verify;
use crate::js_core::JsCoreHandle;
use crate::types::{DecoratedExpressionProof, DecoratedLinkExpression, Expression, ExpressionProof, Link};
use coasys_juniper::{
    FieldError, FieldResult, GraphQLEnum, GraphQLInputObject, GraphQLObject, GraphQLScalar,
};
use deno_core::anyhow::anyhow;
use deno_core::error::AnyError;
use serde::{de::DeserializeOwned, Deserialize, Serialize};

#[derive(Clone)]
pub struct RequestContext {
    pub capabilities: Result<Vec<Capability>, String>,
    pub js_handle: JsCoreHandle,
}

#[derive(GraphQLObject, Default, Debug, Deserialize, Serialize, Clone)]
#[serde(rename_all = "camelCase")]
pub struct Agent {
    pub did: String,
    #[graphql(name = "directMessageLanguage")]
    pub direct_message_language: Option<String>,
    pub perspective: Option<Perspective>,
}

#[derive(GraphQLObject, Default, Debug, Deserialize, Serialize, Clone)]
#[serde(rename_all = "camelCase")]
pub struct AgentSignature {
    pub public_key: String,
    pub signature: String,
}

#[derive(GraphQLObject, Default, Debug, Serialize, Deserialize, Clone)]
#[serde(rename_all = "camelCase")]
pub struct AgentStatus {
    pub did: Option<String>,
    pub did_document: Option<String>,
    pub error: Option<String>,
    pub is_initialized: bool,
    pub is_unlocked: bool,
}

#[derive(GraphQLObject, Default, Debug, Deserialize, Serialize, Clone)]
#[serde(rename_all = "camelCase")]
pub struct Apps {
    pub auth: AuthInfo,
    pub request_id: String,
    pub revoked: Option<bool>,
    pub token: String,
}

#[derive(GraphQLInputObject, Default, Debug, Deserialize, Serialize)]
#[serde(rename_all = "camelCase")]
pub struct AuthInfoInput {
    #[graphql(name = "appDesc")]
    pub app_desc: String,
    #[graphql(name = "appDomain")]
    pub app_domain: String,
    #[graphql(name = "appIconPath")]
    pub app_icon_path: Option<String>,
    #[graphql(name = "appName")]
    pub app_name: String,
    #[graphql(name = "appUrl")]
    pub app_url: Option<String>,
    #[graphql(name = "capabilities")]
    pub capabilities: Option<Vec<CapabilityInput>>,
}

#[derive(GraphQLInputObject, Default, Debug, Deserialize, Serialize, Clone)]
#[serde(rename_all = "camelCase")]
pub struct CapabilityInput {
    pub can: Vec<String>,
    pub with: ResourceInput,
}

#[derive(GraphQLScalar, Default, Debug, Serialize, Deserialize, Clone)]
#[serde(rename_all = "camelCase")]
#[graphql(transparent)]
// The javascript `Date` as string. pub struct represents date and time as the ISO Date string.
pub struct DateTime(chrono::DateTime<chrono::Utc>);

<<<<<<< HEAD
#[derive(GraphQLObject, Default, Debug, Serialize, Deserialize, PartialEq, Eq, Hash)]
=======
impl Into<chrono::DateTime<chrono::Utc>> for DateTime {
    fn into(self) -> chrono::DateTime<chrono::Utc> {
        self.0
    }
}

impl From<chrono::DateTime<chrono::Utc>> for DateTime {
    fn from(date: chrono::DateTime<chrono::Utc>) -> Self {
        DateTime(date)
    }
}

#[derive(GraphQLObject, Default, Debug, Serialize, Deserialize)]
>>>>>>> 10b34fd1
#[serde(rename_all = "camelCase")]
pub struct EntanglementProof {
    #[graphql(name = "deviceKey")]
    pub device_key: String,
    #[graphql(name = "deviceKeySignedByDid")]
    pub device_key_signed_by_did: String,
    #[graphql(name = "deviceKeyType")]
    pub device_key_type: String,
    #[graphql(name = "did")]
    pub did: String,
    #[graphql(name = "didSignedByDeviceKey")]
    pub did_signed_by_device_key: Option<String>,
    #[graphql(name = "didSigningKeyId")]
    pub did_signing_key_id: String,
}

#[derive(GraphQLInputObject, Default, Debug, Serialize, Deserialize)]
#[serde(rename_all = "camelCase")]
pub struct EntanglementProofInput {
    #[graphql(name = "deviceKey")]
    pub device_key: String,
    #[graphql(name = "deviceKeySignedByDid")]
    pub device_key_signed_by_did: String,
    #[graphql(name = "deviceKeyType")]
    pub device_key_type: String,
    #[graphql(name = "did")]
    pub did: String,
    #[graphql(name = "didSignedByDeviceKey")]
    pub did_signed_by_device_key: String,
    #[graphql(name = "didSigningKeyId")]
    pub did_signing_key_id: String,
}

#[derive(GraphQLObject, Default, Debug, Deserialize, Serialize, Clone)]
#[serde(rename_all = "camelCase")]
pub struct ExceptionInfo {
    pub addon: Option<String>,
    pub message: String,
    pub title: String,
    pub r#type: ExceptionType,
}

#[derive(GraphQLEnum, Default, Debug, Clone, Copy, Serialize, Deserialize)]
pub enum ExceptionType {
    LanguageIsNotLoaded = 0,
    ExpressionIsNotVerified = 1,
    AgentIsUntrusted = 2,
    #[default]
    CapabilityRequested = 3,
}

#[derive(GraphQLInputObject, Default, Debug, Deserialize, Serialize, Clone)]
#[serde(rename_all = "camelCase")]
pub struct ExpressionProofInput {
    pub invalid: Option<bool>,
    pub key: Option<String>,
    pub signature: Option<String>,
    pub valid: Option<bool>,
}

#[derive(GraphQLObject, Default, Debug, Deserialize, Serialize, Clone)]
#[serde(rename_all = "camelCase")]
pub struct ExpressionRendered {
    pub author: String,
    pub data: String,
    pub icon: Icon,
    pub language: LanguageRef,
    pub proof: DecoratedExpressionProof,
    pub timestamp: String,
}

#[derive(GraphQLObject, Default, Debug, Deserialize, Serialize, Clone)]
#[serde(rename_all = "camelCase")]
pub struct Icon {
    pub code: Option<String>,
}

#[derive(GraphQLInputObject, Default, Debug, Deserialize, Serialize)]
#[serde(rename_all = "camelCase")]
pub struct InteractionCall {
    pub name: String,
    pub parameters_stringified: String,
}

#[derive(GraphQLObject, Default, Debug, Deserialize, Serialize, Clone)]
#[serde(rename_all = "camelCase")]
pub struct InteractionMeta {
    pub label: String,
    pub name: String,
    pub parameters: Vec<InteractionParameter>,
}

#[derive(GraphQLObject, Default, Debug, Deserialize, Serialize, Clone)]
#[serde(rename_all = "camelCase")]
pub struct InteractionParameter {
    pub name: String,
    pub type_: String,
}

#[derive(GraphQLObject, Default, Debug, Deserialize, Serialize, Clone)]
#[serde(rename_all = "camelCase")]
pub struct LanguageHandle {
    pub address: String,
    pub constructor_icon: Option<Icon>,
    pub icon: Option<Icon>,
    pub name: String,
    pub settings: Option<String>,
    pub settings_icon: Option<Icon>,
}

#[derive(GraphQLObject, Default, Debug, Deserialize, Serialize, Clone)]
#[serde(rename_all = "camelCase")]
pub struct LanguageMeta {
    pub address: String,
    pub author: String,
    pub description: Option<String>,
    pub name: String,
    pub possible_template_params: Option<Vec<String>>,
    pub source_code_link: Option<String>,
    pub template_applied_params: Option<String>,
    pub template_source_language_address: Option<String>,
    pub templated: Option<bool>,
}

#[derive(GraphQLInputObject, Default, Debug, Deserialize, Serialize, Clone)]
#[serde(rename_all = "camelCase")]
pub struct LanguageMetaInput {
    pub description: String,
    pub name: String,
    pub possible_template_params: Option<Vec<String>>,
    pub source_code_link: Option<String>,
}

#[derive(GraphQLObject, Default, Debug, Deserialize, Serialize, Clone)]
#[serde(rename_all = "camelCase")]
pub struct LanguageRef {
    pub address: String,
    pub name: String,
}

#[derive(Debug, Deserialize, Serialize, Clone)]
pub struct Language {
    pub name: String,
}

#[derive(GraphQLEnum, Debug, Default, Deserialize, Serialize, Clone, PartialEq)]
pub enum LinkStatus {
    #[default]
    #[serde(rename = "shared")]
    Shared,
    #[serde(rename = "local")]
    Local,
}

//Impl display for LinkStatus
impl std::fmt::Display for LinkStatus {
    fn fmt(&self, f: &mut std::fmt::Formatter) -> std::fmt::Result {
        match *self {
            LinkStatus::Shared => write!(f, "shared"),
            LinkStatus::Local => write!(f, "local"),
        }
    }
}

#[derive(GraphQLInputObject, Default, Debug, Deserialize, Serialize, Clone)]
#[serde(rename_all = "camelCase")]
pub struct LinkExpressionInput {
    pub author: String,
    pub data: LinkInput,
    pub proof: ExpressionProofInput,
    pub timestamp: String,
    pub status: Option<LinkStatus>,
}


#[derive(GraphQLObject, Default, Debug, Deserialize, Serialize, Clone)]
#[serde(rename_all = "camelCase")]
pub struct LinkExpressionUpdated {
    pub new_link: DecoratedLinkExpression,
    pub old_link: DecoratedLinkExpression,
}

#[derive(GraphQLInputObject, Default, Debug, Deserialize, Serialize, Clone)]
#[serde(rename_all = "camelCase")]
pub struct LinkInput {
    pub predicate: Option<String>,
    pub source: String,
    pub target: String,
}

#[derive(GraphQLInputObject, Default, Debug, Deserialize, Serialize, Clone)]
#[serde(rename_all = "camelCase")]
pub struct LinkQuery {
    pub from_date: Option<DateTime>,
    pub limit: Option<i32>,
    pub predicate: Option<String>,
    pub source: Option<String>,
    pub target: Option<String>,
    pub until_date: Option<DateTime>,
}

#[derive(GraphQLInputObject, Default, Debug, Deserialize, Serialize, Clone)]
#[serde(rename_all = "camelCase")]
pub struct LinkMutations {
    pub additions: Vec<LinkInput>,
    pub removals: Vec<LinkExpressionInput>,
}

#[derive(GraphQLObject, Default, Debug, Deserialize, Serialize, Clone)]
#[serde(rename_all = "camelCase")]
pub struct DecoratedPerspectiveDiff {
    pub additions: Vec<DecoratedLinkExpression>,
    pub removals: Vec<DecoratedLinkExpression>,
}


#[derive(GraphQLObject, Default, Debug, Deserialize, Serialize, Clone)]
#[serde(rename_all = "camelCase")]
pub struct Neighbourhood {
    pub link_language: String,
    pub meta: Perspective,
}

#[derive(GraphQLObject, Default, Debug, Deserialize, Serialize, Clone)]
#[serde(rename_all = "camelCase")]
pub struct DecoratedNeighbourhoodExpression {
    pub author: String,
    pub data: Neighbourhood,
    pub proof: DecoratedExpressionProof,
    pub timestamp: String,
}

#[derive(GraphQLObject, Default, Debug, Deserialize, Serialize, Clone)]
#[serde(rename_all = "camelCase")]
pub struct OnlineAgent {
    pub did: String,
    pub status: PerspectiveExpression,
}

#[derive(GraphQLObject, Default, Debug, Deserialize, Serialize, Clone)]
#[serde(rename_all = "camelCase")]
pub struct Perspective {
    pub links: Vec<DecoratedLinkExpression>,
}

impl Perspective {
    pub fn verify_link_signatures(&mut self) {
        for link in &mut self.links {
            link.verify_signature();
        }
    }
}

impl From<PerspectiveInput> for Perspective {
    fn from(input: PerspectiveInput) -> Self {
        let links = input.links
            .into_iter()
            .map(|link: LinkExpressionInput| DecoratedLinkExpression::try_from(link))
            .filter_map(Result::ok)
            .collect();
        Perspective { links }
    }
}

impl TryFrom<LinkExpressionInput> for DecoratedLinkExpression {
    type Error = AnyError;
    fn try_from(input: LinkExpressionInput) -> Result<Self, Self::Error> {
        let data = Link {
            predicate: input.data.predicate,
            source: input.data.source,
            target: input.data.target,
        };
        Ok(DecoratedLinkExpression {
            author: input.author,
            timestamp: input.timestamp,
            data: data,
            proof: DecoratedExpressionProof {
                key: input.proof.key.ok_or(anyhow!("Key is required"))?,
                signature: input.proof.signature.ok_or(anyhow!("Key is required"))?,
                valid: input.proof.valid,
                invalid: input.proof.invalid,
            },
            status: input.status,
        })
    }
}


#[derive(GraphQLObject, Default, Debug, Deserialize, Serialize, Clone)]
#[serde(rename_all = "camelCase")]
pub struct PerspectiveExpression {
    pub author: String,
    pub data: Perspective,
    pub proof: DecoratedExpressionProof,
    pub timestamp: String,
}

impl From<Expression<Perspective>> for PerspectiveExpression {
    fn from(expr: Expression<Perspective>) -> Self {
        PerspectiveExpression {
            author: expr.author,
            data: expr.data,
            proof: DecoratedExpressionProof {
                key: expr.proof.key,
                signature: expr.proof.signature,
                valid: None,
                invalid: None,
            },
            timestamp: expr.timestamp,
        }
    }
}

impl PerspectiveExpression {
    pub fn verify_signatures(&mut self) {
        self.data.verify_link_signatures();

        let perspective_expression = Expression::<Perspective> {
            author: self.author.clone(),
            data: self.data.clone(),
            proof: ExpressionProof {
                key: self.proof.key.clone(),
                signature: self.proof.signature.clone(),
            },
            timestamp: self.timestamp.clone(),
        };

        let valid = match verify(&perspective_expression) {
            Ok(valid) => valid,
            Err(_) => false,
        };
        
        self.proof.valid = Some(valid);
        self.proof.invalid = Some(!valid);
    }
}

#[derive(GraphQLEnum, Serialize, Deserialize, Debug, Default, Clone, PartialEq)]
pub enum PerspectiveState {
    #[default]
    Private,
    NeighbourhoodCreationInitiated,
    NeighbourhoodJoinInitiated,
    LinkLanguageFailedToInstall,
    LinkLanguageInstalledButNotSynced,
    Synced,
}

#[derive(GraphQLObject, Default, Debug, Deserialize, Serialize, Clone)]
#[serde(rename_all = "camelCase")]
pub struct PerspectiveHandle {
    pub uuid: String,
    pub name: Option<String>,
    pub neighbourhood: Option<DecoratedNeighbourhoodExpression>,
    pub shared_url: Option<String>,
    pub state: PerspectiveState,
}


impl PerspectiveHandle {
    pub fn new(
        uuid: String,
        name: Option<String>,
        neighbourhood: Option<DecoratedNeighbourhoodExpression>,
        shared_url: Option<String>,
        state: PerspectiveState,
    ) -> Self {
        PerspectiveHandle {
            name,
            uuid,
            neighbourhood,
            shared_url,
            state,
        }
    }

    pub fn new_from_name(name: String) -> Self {
        PerspectiveHandle {
            uuid: uuid::Uuid::new_v4().to_string(),
            name: Some(name),
            neighbourhood: None,
            shared_url: None,
            state: PerspectiveState::Private,
        }
    }
}

#[derive(GraphQLInputObject, Default, Debug, Deserialize, Serialize, Clone)]
#[serde(rename_all = "camelCase")]
pub struct PerspectiveInput {
    pub links: Vec<LinkExpressionInput>,
}

#[derive(GraphQLInputObject, Default, Debug, Deserialize, Serialize, Clone)]
#[serde(rename_all = "camelCase")]
pub struct PerspectiveUnsignedInput {
    pub links: Vec<LinkInput>,
}

#[derive(GraphQLObject, Default, Debug, Deserialize, Serialize, Clone)]
#[serde(rename_all = "camelCase")]
pub struct Resource {
    pub domain: String,
    pub pointers: Vec<String>,
}

#[derive(GraphQLInputObject, Default, Debug, Serialize, Deserialize, Clone)]
#[serde(rename_all = "camelCase")]
pub struct ResourceInput {
    pub domain: String,
    pub pointers: Vec<String>,
}

#[derive(GraphQLObject, Default, Debug, Deserialize, Serialize, Clone)]
#[serde(rename_all = "camelCase")]
pub struct RuntimeInfo {
    pub ad4m_executor_version: String,
    pub is_initialized: bool,
    pub is_unlocked: bool,
}

#[derive(GraphQLObject, Default, Debug, Deserialize, Serialize, Clone)]
#[serde(rename_all = "camelCase")]
pub struct SentMessage {
    pub message: PerspectiveExpression,
    pub recipient: String,
}

#[derive(Default, Debug, Deserialize, Serialize)]
pub struct NeighbourhoodSignalFilter {
    pub perspective: PerspectiveHandle,
    pub signal: PerspectiveExpression,
}

#[derive(Default, Debug, Deserialize, Serialize)]
pub struct PerspectiveLinkFilter {
    pub perspective: PerspectiveHandle,
    pub link: DecoratedLinkExpression,
}

#[derive(Default, Debug, Deserialize, Serialize)]
#[serde(rename_all = "camelCase")]
pub struct PerspectiveLinkUpdatedFilter {
    pub new_link: DecoratedLinkExpression,
    pub old_link: DecoratedLinkExpression,
    pub perspective: PerspectiveHandle,
}

#[derive(GraphQLObject, Default, Debug, Deserialize, Serialize, Clone)]
#[serde(rename_all = "camelCase")]
pub struct LinkUpdated {
    pub new_link: DecoratedLinkExpression,
    pub old_link: DecoratedLinkExpression,
}

#[derive(Default, Debug, Deserialize, Serialize)]
#[serde(rename_all = "camelCase")]
pub struct PerspectiveStateFilter {
    pub state: String,
    pub perspective: PerspectiveHandle,
}

#[derive(Debug, Deserialize, Serialize)]
pub enum JsResultType<T>
where
    T: std::fmt::Debug + Serialize + 'static,
{
    Ok(T),
    Error(String),
}

impl<T> JsResultType<T>
where
    T: std::fmt::Debug + Serialize + 'static,
{
    pub fn get_graphql_result(self) -> FieldResult<T> {
        match self {
            JsResultType::Ok(result) => Ok(result),
            JsResultType::Error(error) => Err(FieldError::from(error.clone())),
        }
    }
}

// Define the trait with a generic associated type `Value`
pub trait GetValue {
    type Value: Clone + DeserializeOwned + Send + 'static + std::fmt::Debug;
    fn get_value(&self) -> Self::Value;
}

pub trait GetFilter {
    fn get_filter(&self) -> Option<String>;
}

impl GetValue for Option<Apps> {
    type Value = Option<Apps>;

    fn get_value(&self) -> Self::Value {
        self.clone()
    }
}

impl GetFilter for Option<Apps> {
    fn get_filter(&self) -> Option<String> {
        None
    }
}

// Implement the trait for the `NeighbourhoodSignalFilter` struct
impl GetValue for NeighbourhoodSignalFilter {
    type Value = PerspectiveExpression;

    fn get_value(&self) -> Self::Value {
        self.signal.clone()
    }
}

// Implement the trait for the `NeighbourhoodSignalFilter` struct
impl GetFilter for NeighbourhoodSignalFilter {
    fn get_filter(&self) -> Option<String> {
        Some(self.perspective.uuid.clone())
    }
}

// Implement the trait for the `PerspectiveLinkFilter` struct
impl GetValue for PerspectiveLinkFilter {
    type Value = DecoratedLinkExpression;

    fn get_value(&self) -> Self::Value {
        self.link.clone()
    }
}

// Implement the trait for the `PerspectiveLinkFilter` struct
impl GetFilter for PerspectiveLinkFilter {
    fn get_filter(&self) -> Option<String> {
        Some(self.perspective.uuid.clone())
    }
}

// Implement the trait for the `PerspectiveLinkUpdatedFilter` struct
impl GetValue for PerspectiveLinkUpdatedFilter {
    type Value = LinkUpdated;

    fn get_value(&self) -> Self::Value {
        LinkUpdated {
            new_link: self.new_link.clone(),
            old_link: self.old_link.clone(),
        }
    }
}

// Implement the trait for the `PerspectiveLinkUpdatedFilter` struct
impl GetFilter for PerspectiveLinkUpdatedFilter {
    fn get_filter(&self) -> Option<String> {
        Some(self.perspective.uuid.clone())
    }
}

// Implement the trait for the `PerspectiveStateFilter` struct
impl GetValue for PerspectiveStateFilter {
    type Value = String;

    fn get_value(&self) -> Self::Value {
        self.state.clone()
    }
}

// Implement the trait for the `PerspectiveStateFilter` struct
impl GetFilter for PerspectiveStateFilter {
    fn get_filter(&self) -> Option<String> {
        Some(self.perspective.uuid.clone())
    }
}

// Implement the trait for the `AgentStatus` struct
impl GetValue for AgentStatus {
    type Value = AgentStatus;

    fn get_value(&self) -> Self::Value {
        self.clone()
    }
}

// Implement the trait for the `AgentStatus` struct
impl GetFilter for AgentStatus {
    fn get_filter(&self) -> Option<String> {
        None
    }
}

// Implement the trait for `Agent` struct
impl GetValue for Agent {
    type Value = Agent;

    fn get_value(&self) -> Self::Value {
        self.clone()
    }
}

// Implement the trait for `Agent` struct
impl GetFilter for Agent {
    fn get_filter(&self) -> Option<String> {
        None
    }
}

//Implement the trait for `ExceptionInfo` struct
impl GetValue for ExceptionInfo {
    type Value = ExceptionInfo;

    fn get_value(&self) -> Self::Value {
        self.clone()
    }
}

//Implement the trait for `ExceptionInfo` struct
impl GetFilter for ExceptionInfo {
    fn get_filter(&self) -> Option<String> {
        None
    }
}

//Implement the trait for `PerspectiveHandle` struct
impl GetValue for PerspectiveHandle {
    type Value = PerspectiveHandle;

    fn get_value(&self) -> Self::Value {
        self.clone()
    }
}

//Implement the trait for `PerspectiveHandle` struct
impl GetFilter for PerspectiveHandle {
    fn get_filter(&self) -> Option<String> {
        None
    }
}

//Implement the trait for `String`
impl GetValue for String {
    type Value = String;

    fn get_value(&self) -> Self::Value {
        self.clone()
    }
}

//Implement the trait for `String`
impl GetFilter for String {
    fn get_filter(&self) -> Option<String> {
        None
    }
}

//Implement the trait for `PerspectiveExpression`
impl GetValue for PerspectiveExpression {
    type Value = PerspectiveExpression;

    fn get_value(&self) -> Self::Value {
        self.clone()
    }
}

//Implement the trait for `PerspectiveExpression`
impl GetFilter for PerspectiveExpression {
    fn get_filter(&self) -> Option<String> {
        None
    }
}<|MERGE_RESOLUTION|>--- conflicted
+++ resolved
@@ -80,9 +80,6 @@
 // The javascript `Date` as string. pub struct represents date and time as the ISO Date string.
 pub struct DateTime(chrono::DateTime<chrono::Utc>);
 
-<<<<<<< HEAD
-#[derive(GraphQLObject, Default, Debug, Serialize, Deserialize, PartialEq, Eq, Hash)]
-=======
 impl Into<chrono::DateTime<chrono::Utc>> for DateTime {
     fn into(self) -> chrono::DateTime<chrono::Utc> {
         self.0
@@ -95,8 +92,7 @@
     }
 }
 
-#[derive(GraphQLObject, Default, Debug, Serialize, Deserialize)]
->>>>>>> 10b34fd1
+#[derive(GraphQLObject, Default, Debug, Serialize, Deserialize, PartialEq, Eq, Hash)]
 #[serde(rename_all = "camelCase")]
 pub struct EntanglementProof {
     #[graphql(name = "deviceKey")]
@@ -428,7 +424,7 @@
             Ok(valid) => valid,
             Err(_) => false,
         };
-        
+
         self.proof.valid = Some(valid);
         self.proof.invalid = Some(!valid);
     }
