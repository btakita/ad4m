--- conflicted
+++ resolved
@@ -24,15 +24,10 @@
 #[cfg(test)]
 mod test_utils;
 
+use std::{env, path::Path, thread::JoinHandle};
 
-<<<<<<< HEAD
-use std::{env, path::Path, thread::JoinHandle};
-use log::{info, warn};
-=======
 use tokio;
-use std::{env, thread::JoinHandle};
 use log::{info, warn, error};
->>>>>>> 61ea7b97
 
 use js_core::JsCore;
 
@@ -47,11 +42,9 @@
     let _ = env_logger::try_init();
     config.prepare();
 
-<<<<<<< HEAD
     let data_path = config.app_data_path.clone().unwrap();
 
     env::set_var("APPS_DATA_PATH", data_path.clone());
-=======
     info!("Initializing Ad4mDb...");
 
     Ad4mDb::init_global_instance(
@@ -61,7 +54,6 @@
             .expect("App data path not set in Ad4mConfig")
             .as_str()
     ).expect("Failed to initialize Ad4mDb");
->>>>>>> 61ea7b97
 
     agent::capabilities::apps_map::set_data_file_path(
         config.app_data_path
