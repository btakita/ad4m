use actix::prelude::*;
use deno_core::error::AnyError;
use deno_runtime::worker::MainWorker;
use deno_runtime::{permissions::PermissionsContainer, BootstrapOptions};
use std::sync::{Arc, Mutex};
use tokio::runtime::Builder;
use tokio::sync::mpsc::{self, UnboundedReceiver, UnboundedSender};
use tokio::task::LocalSet;
mod futures;
mod options;
mod string_module_loader;

use self::futures::{EventLoopFuture, GlobalVariableFuture};
use options::{main_module_url, main_worker_options};

/// Define message
#[derive(Message)]
#[rtype(result = "Result<String, AnyError>")]
pub struct Execute {
    pub script: String,
}

pub struct JsCoreHandle {
    rx: UnboundedReceiver<JsCoreResponse>,
    tx: UnboundedSender<JsCoreRequest>,
}

impl JsCoreHandle {
    pub async fn initialized(&mut self) {
        self.rx.recv().await.expect("couldn't receive on channel");
    }

    pub async fn execute(&mut self, script: String) -> Result<String, AnyError> {
        let id = uuid::Uuid::new_v4().to_string();
        self.tx
            .send(JsCoreRequest {
                script,
                id: id.clone(),
            })
            .expect("couldn't send on channel");

        let mut response = None;
        while response.is_none() {
            self.rx.recv().await.map(|r| {
                if r.id == id {
                    response = Some(r);
                }
            });
        }

        response.unwrap().result
    }
}

#[derive(Debug)]
struct JsCoreRequest {
    script: String,
    id: String,
}

#[derive(Debug)]
struct JsCoreResponse {
    result: Result<String, AnyError>,
    id: String,
}

pub struct JsCore {
    worker: Arc<Mutex<MainWorker>>,
}

impl JsCore {
    fn new() -> Self {
        JsCore {
            worker: Arc::new(Mutex::new(MainWorker::from_options(
                main_module_url(),
                PermissionsContainer::allow_all(),
                main_worker_options(),
            ))),
        }
    }

    async fn init_engine(&self) {
        let mut worker = self.worker.lock().unwrap();
        worker.bootstrap(&BootstrapOptions::default());
        worker
            .execute_main_module(&main_module_url())
            .await
            .unwrap();
    }

    fn event_loop(&self) -> EventLoopFuture {
        let event_loop = EventLoopFuture::new(self.worker.clone());
        event_loop
    }

    fn init_core(&self) -> Result<GlobalVariableFuture, AnyError> {
        let mut worker = self.worker.lock().unwrap();
        let _init_core = worker.execute_script("js_core", "initCore()")?;
        Ok(GlobalVariableFuture::new(
            self.worker.clone(),
            "core".to_string(),
        ))
    }

    pub fn start() -> JsCoreHandle {
        let (tx_inside, rx_outside) = mpsc::unbounded_channel::<JsCoreResponse>();
        let (tx_outside, rx_inside) = mpsc::unbounded_channel::<JsCoreRequest>();
        std::thread::spawn(move || {
            let rt = Builder::new_current_thread()
                .enable_all()
                .build()
                .expect("Failed to create Tokio runtime");
            let _guard = rt.enter();

            let js_core = JsCore::new();

            rt.block_on(js_core.init_engine());
<<<<<<< HEAD
            println!("engine init complete");
            // let local = LocalSet::new();

            // let init_core_future = js_core.init_core().expect("couldn't spawn JS initCore()");
            // let tx_cloned = tx_inside.clone();
            // local.spawn_local(async move {
            //     println!("start spawn local");
            //     let core_fut = init_core_future.await;
            //     println!("core fut got res: {:?}", core_fut);
            //     tx_cloned
            //         .send(JsCoreResponse {
            //             result: Ok(String::from("initialized")),
            //             id: String::from("initialized"),
            //         })
            //         .expect("couldn't send on channel");
            // });
            // match rt.block_on(js_core.event_loop()) {
            //     Ok(_) => println!("event loop finished"),
            //     Err(err) => println!("event loop failed: {}", err),
            // };

            rt.block_on(async {
                let local = LocalSet::new();
                let init_core_future = js_core.init_core().expect("couldn't spawn JS initCore()");
                let tx_cloned = tx_inside.clone();
                // let local_handle = local.spawn_local(async move {
                //     println!("start spawn local");
                //     let core_fut = init_core_future.await;
                //     println!("core fut got res: {:?}", core_fut);
                //     tx_cloned
                //         .send(JsCoreResponse {
                //             result: Ok(String::from("initialized")),
                //             id: String::from("initialized"),
                //         })
                //         .expect("couldn't send on channel");
                // });
                // Run the local task set.
                let run_until = local.run_until(async move {
                    println!("run until...");
                    println!("start spawn local");
                    let core_fut = init_core_future.await;
                    println!("core fut got res: {:?}", core_fut);
                    tx_cloned
                        .send(JsCoreResponse {
                            result: Ok(String::from("initialized")),
                            id: String::from("initialized"),
                        })
                        .expect("couldn't send on channel");
                }); 
                tokio::select! {
                    _ = run_until => {
                        println!("Local future completed.");
                    }
                    _ = js_core.event_loop() => {
                        eprintln!("This branch should never be executed since continuous_future never ends.");
                    }
                }
            })
=======
            let local = LocalSet::new();

            let init_core_future = js_core.init_core().expect("couldn't spawn JS initCore()");
            let tx_cloned = tx_inside.clone();
            local.spawn_local(async move {
                init_core_future.await;
                tx_cloned
                    .send(JsCoreResponse {
                        result: Ok(String::from("initialized")),
                        id: String::from("initialized"),
                    })
                    .expect("couldn't send on channel");
            });
            match rt.block_on(js_core.event_loop()) {
                Ok(_) => println!("event loop finished"),
                Err(err) => println!("event loop failed: {}", err),
            };
>>>>>>> c1503855
        });

        JsCoreHandle {
            rx: rx_outside,
            tx: tx_outside,
        }
    }
}

/*
// Provide Actor implementation for our actor
impl Actor for JsCore {
    type Context = Context<Self>;

    fn started(&mut self, ctx: &mut Context<Self>) {
        println!("Starting JsCore actor...");

        let event_loop_fut = self.event_loop();
        ctx.spawn(async move {
            match event_loop_fut.await {
                Ok(_) => println!("event loop finished"),
                Err(err) => println!("event loop failed: {}", err),
            }
        }.into_actor(self));

        //let init_core_fut = self.init_core().expect("couldn't call JS initCore()");
        //actix_rt::Arbiter::spawn_blocking(init_core_fut);
        //tokio::runtime::
        //ctx.spawn(async move {
            //init_engine_fut.await;
        //    init_core_fut.await;
        //}.into_actor(self));




    }

    fn stopped(&mut self, _: &mut Context<Self>) {
       println!("Actor is stopped");
    }
}

/// Define handler for `Ping` message
impl Handler<Execute> for JsCore {
    type Result = Result<String, AnyError>;

    fn handle(&mut self, msg: Execute, _: &mut Context<Self>) -> Self::Result {
        let mut worker = self.worker.lock().unwrap();
        let result = worker.execute_script("js_core", format!("JSON.stringify({})", msg.script))?;
        let scope = &mut v8::HandleScope::new(worker.js_runtime.v8_isolate());
        let context = v8::Context::new(scope);
        let scope = &mut v8::ContextScope::new(scope, context);
        let value = v8::Local::new(scope, result);
        //let value: v8::Local<v8::String> = unsafe { v8::Local::cast(value) };
        let value = value.to_rust_string_lossy(scope);
        Ok(value)
    }
}
 */<|MERGE_RESOLUTION|>--- conflicted
+++ resolved
@@ -115,10 +115,8 @@
             let js_core = JsCore::new();
 
             rt.block_on(js_core.init_engine());
-<<<<<<< HEAD
             println!("engine init complete");
             // let local = LocalSet::new();
-
             // let init_core_future = js_core.init_core().expect("couldn't spawn JS initCore()");
             // let tx_cloned = tx_inside.clone();
             // local.spawn_local(async move {
@@ -174,25 +172,6 @@
                     }
                 }
             })
-=======
-            let local = LocalSet::new();
-
-            let init_core_future = js_core.init_core().expect("couldn't spawn JS initCore()");
-            let tx_cloned = tx_inside.clone();
-            local.spawn_local(async move {
-                init_core_future.await;
-                tx_cloned
-                    .send(JsCoreResponse {
-                        result: Ok(String::from("initialized")),
-                        id: String::from("initialized"),
-                    })
-                    .expect("couldn't send on channel");
-            });
-            match rt.block_on(js_core.event_loop()) {
-                Ok(_) => println!("event loop finished"),
-                Err(err) => println!("event loop failed: {}", err),
-            };
->>>>>>> c1503855
         });
 
         JsCoreHandle {
