--- conflicted
+++ resolved
@@ -85,24 +85,8 @@
 console.log("Hard-wired version string in executor's Config.ts: " + executorHardWired.oldVersion + " -> " + VERSION)
 fs.writeFileSync('executor/src/core/Config.ts', executorHardWired.newContent)
 
-<<<<<<< HEAD
-const host = JSON.parse(fs.readFileSync('host/package.json', 'utf8'))
-console.log("Host version: " + host.version + " -> " + VERSION)
-host.version = VERSION
-fs.writeFileSync('host/package.json', JSON.stringify(host, null, 2) + '\n')
-
-let rustClient;
-if (isPreRelease) {
-    rustClient = replaceVersionLine(fs.readFileSync('rust-client/Cargo.toml', 'utf8'), RUST_VERSION)
-    console.log("rust-client version: " + rustClient.oldVersion + " -> " + RUST_VERSION)
-} else {
-    rustClient = replaceVersionLine(fs.readFileSync('rust-client/Cargo.toml', 'utf8'), RAW_VERSION)
-    console.log("rust-client version: " + rustClient.oldVersion + " -> " + RAW_VERSION)
-}
-=======
 const rustClient = replaceVersionLine(fs.readFileSync('rust-client/Cargo.toml', 'utf8'), VERSION)
 console.log("rust-client version: " + rustClient.oldVersion + " -> " + VERSION)
->>>>>>> 60d68e2a
 fs.writeFileSync('rust-client/Cargo.toml', rustClient.newContent)
 
 const uiPackage = JSON.parse(fs.readFileSync('ui/package.json', 'utf8'))
