use ad4m_client::Ad4mClient;
use anyhow::{Context, Result};
use clap::Subcommand;
use colour::{self, blue_ln, green_ln};
use rustyline::Editor;
use std::fs;
use std::sync::mpsc::channel;

use crate::bootstrap_publish::*;
<<<<<<< HEAD
use crate::startup::executor_data_path;
=======
>>>>>>> 5b178f88

#[derive(Debug, Subcommand)]
pub enum LanguageFunctions {
    /// List all languages
    All,
    /// Show information about a language
    ByAddress { address: String },
    /// List all languages that implement a given interface
    ByFilter { filter: String },
    /// Set language settings (JSON) string
    WriteSettings { address: String, settings: String },
    /// Clone a source language, set template parameters and publish the result
    ApplyTemplateAndPublish {
        /// Address of the source language to clone
        source: String,
        /// JSON string of template parameters
        template_data: String,
    },
    /// Publish AD4M Language from local file path
    Publish { path: String },
    /// Show meta information about a language
    Meta { address: String },
    /// Show source code of a language
    Source { address: String },
    /// Uninstall given language
    Remove { address: String },
    /// Generate bootstrap seed from a local prototype JSON file declaring languages to be published
    GenerateBootstrap {
        agent_path: String,
        passphrase: String,
        ad4m_host_path: String,
        seed_proto: String,
    },
}

pub async fn run(ad4m_client: Ad4mClient, command: Option<LanguageFunctions>) -> Result<()> {
    if command.is_none() {
        let all_languages = ad4m_client.languages.by_filter(None).await?;
        for language in all_languages {
            println!("\x1b[36mName: \x1b[97m{}", language.name);
            println!("\x1b[36mAddress: \x1b[97m{}", language.address);

            if let Some(settings) = language.settings {
                if settings != "{}" {
                    println!("\x1b[36mSettings: \x1b[97m{}", settings);
                } else {
                    println!("\x1b[36mSettings: \x1b[90m<empty>");
                }
            } else {
                println!("\x1b[36mSettings: \x1b[90m<undefined>");
            }
            println!()
        }
        return Ok(());
    }

    match command.unwrap() {
        LanguageFunctions::All => {
            let all_perspectives = ad4m_client.languages.by_filter(None).await?;
            println!("{:#?}", all_perspectives);
        }
        LanguageFunctions::ByFilter { filter } => {
            let languages = ad4m_client.languages.by_filter(Some(filter)).await?;
            println!("{:#?}", languages);
        }
        LanguageFunctions::ByAddress { address } => {
            let maybe_language = ad4m_client.languages.by_address(address).await?;
            if let Some(language) = maybe_language {
                println!("{:#?}", language);
            } else {
                println!("Language not found");
            }
        }
        LanguageFunctions::WriteSettings { address, settings } => {
            ad4m_client
                .languages
                .write_settings(address, settings)
                .await?;
            println!("Language settings written");
        }
        LanguageFunctions::ApplyTemplateAndPublish {
            source,
            template_data,
        } => {
            let new_language = ad4m_client
                .languages
                .apply_template_and_publish(source, template_data)
                .await?;
            println!("Language template applied and published!");
            println!("Name: {}", new_language.name);
            println!("Address: {}", new_language.address);
        }
        LanguageFunctions::Meta { address } => {
            let meta = ad4m_client.languages.meta(address).await?;
            println!("{:#?}", meta);
        }
        LanguageFunctions::Publish { path } => {
            let _ = std::fs::read_to_string(path.clone())
                .with_context(|| format!("Could not read language file `{}`!", path))?;

            println!("Publishing language found in file `{}`...", path);
            println!("Please enter meta-information for this language: ");
            let mut rl = Editor::<()>::new()?;
            let name = rl.readline("Name (should match name in code): ")?;
            let description = rl.readline("Description: ")?;
            let possible_template_params_string =
                rl.readline("Template parameters (comma spearated list): ")?;
            let possible_template_params: Vec<String> = possible_template_params_string
                .split(',')
                .map(|s| s.trim().to_string())
                .collect();
            let source_code_link = rl.readline("Source code link: ")?;

            let description = if description.is_empty() {
                None
            } else {
                Some(description)
            };
            let possible_template_params = if possible_template_params_string.is_empty() {
                None
            } else {
                Some(possible_template_params)
            };
            let source_code_link = if source_code_link.is_empty() {
                None
            } else {
                Some(source_code_link)
            };

            let publish_result = ad4m_client
                .languages
                .publish(
                    path,
                    name,
                    description,
                    possible_template_params,
                    source_code_link,
                )
                .await?;
            println!(
                "Language published with address: {}",
                publish_result.address
            );
        }
        LanguageFunctions::Source { address } => {
            let source = ad4m_client.languages.source(address).await?;
            println!("{}", source);
        }
        LanguageFunctions::Remove { address } => {
            ad4m_client.languages.remove(address).await?;
            println!("Language removed");
        }
        LanguageFunctions::GenerateBootstrap {
            agent_path,
            passphrase,
            ad4m_host_path,
            seed_proto,
        } => {
<<<<<<< HEAD
            println!(
=======
            green_ln!(
>>>>>>> 5b178f88
                "Attempting to generate a new bootstrap seed using ad4m-host path: {:?} and agent path: {:?}\n",
                ad4m_host_path,
                agent_path
            );

<<<<<<< HEAD
            //Warn the user about deleting ad4m agent during publishing
            println!("WARNING... THIS WILL DELETE YOUR EXISTING AD4M AGENT AND REPLACE WITH SUPPLIED PUBLISHING AGENT, PLEASE BACKUP BEFORE PROCEEDING\n\n");
            let mut rl = Editor::<()>::new()?;
            let continue_response = rl.readline("y/n to continue...")?;
            if continue_response == String::from("n") || continue_response == String::from("N") {
                return Ok(());
            };

            //Load the seed proto first so we know that works before making new agent path
            let seed_proto = fs::read_to_string(seed_proto)?;
            let seed_proto: SeedProto = serde_json::from_str(&seed_proto)?;
            println!("Loaded seed prototype file!\n");

            //Create a new ~/.ad4m path with agent.json file supplied
            //Backup any existing ad4m agent to ~/.ad4m.old
            let data_path = executor_data_path();
=======
            //Load the seed proto first so we know that works before making new agent path
            let seed_proto = fs::read_to_string(seed_proto)?;
            let seed_proto: SeedProto = serde_json::from_str(&seed_proto)?;
            green_ln!("Loaded seed prototype file!\n");

            //Create a new ~/.ad4m-publish path with agent.json file supplied
            let data_path = dirs::home_dir()
                .expect("Could not get home directory")
                .join(".ad4m-publish");
>>>>>>> 5b178f88
            let data_path_files = std::fs::read_dir(&data_path);
            if data_path_files.is_ok() {
                fs::remove_dir_all(&data_path)?;
            }
            //Create the ad4m directory
            fs::create_dir(&data_path)?;
            let ad4m_data_path = data_path.join("ad4m");
            fs::create_dir(&ad4m_data_path)?;
            let data_data_path = data_path.join("data");
            fs::create_dir(&data_data_path)?;

            //Read the agent file
            let agent_file = fs::read_to_string(agent_path)?;
            //Copy the agent file to correct directory
            fs::write(ad4m_data_path.join("agent.json"), agent_file)?;
            fs::write(data_data_path.join("DIDCache.json"), String::from("{}"))?;
<<<<<<< HEAD
            println!("Publishing agent directory setup\n");

            println!("Creating temporary bootstrap seed for publishing purposes...\n");
=======
            green_ln!("Publishing agent directory setup\n");

            green_ln!("Creating temporary bootstrap seed for publishing purposes...\n");
>>>>>>> 5b178f88
            let lang_lang_source = fs::read_to_string(&seed_proto.language_language_ref)?;
            let temp_bootstrap_seed = BootstrapSeed {
                trusted_agents: vec![],
                known_link_languages: vec![],
                language_language_bundle: lang_lang_source.clone(),
                direct_message_language: String::from(""),
                agent_language: String::from(""),
                perspective_language: String::from(""),
                neighbourhood_language: String::from(""),
            };
            let temp_publish_bootstrap_path = data_path.join("publishing_bootstrap.json");
            fs::write(
                &temp_publish_bootstrap_path,
                serde_json::to_string(&temp_bootstrap_seed)?,
            )?;

            //start ad4m-host with publishing bootstrap
            let ad4m_host_init = std::process::Command::new(&ad4m_host_path)
                .arg("init")
                .arg("--networkBootstrapSeed")
<<<<<<< HEAD
                .arg(temp_publish_bootstrap_path.to_str().unwrap())
                .arg("--overrideConfig")
                .output()?;

            println!(
=======
                .arg(&temp_publish_bootstrap_path)
                .arg("--dataPath")
                .arg(&data_path)
                .arg("--overrideConfig")
                .output()?;

            blue_ln!(
>>>>>>> 5b178f88
                "ad4m-host init output: {}\n",
                String::from_utf8_lossy(&ad4m_host_init.stdout)
            );

<<<<<<< HEAD
            println!(
=======
            green_ln!(
>>>>>>> 5b178f88
                "Starting publishing with bootstrap path: {}\n",
                temp_publish_bootstrap_path.to_str().unwrap()
            );

            let (tx, rx) = channel();
<<<<<<< HEAD
            serve_ad4m_host(ad4m_host_path, tx)?;

            println!("ad4m-host serve started");
            println!("Listening for stdout...\n");
=======
            serve_ad4m_host(ad4m_host_path, data_path, tx)?;
>>>>>>> 5b178f88

            for line in &rx {
                println!("{}", line);
                if line.contains("GraphQL server started, Unlock the agent to start holohchain") {
<<<<<<< HEAD
                    println!("AD4M Host ready for publishing\n");
=======
                    green_ln!("AD4M Host ready for publishing\n");
>>>>>>> 5b178f88
                    //Spawn in a new thread so we can continue reading logs in loop below, whilst publishing is happening
                    tokio::spawn(async move {
                        start_publishing(
                            passphrase.clone(),
                            seed_proto.clone(),
                            lang_lang_source.clone(),
                        )
                        .await;
                    });
                    break;
                }
            }

            for line in rx {
                println!("{}", line);
            }
        }
    };
    Ok(())
}<|MERGE_RESOLUTION|>--- conflicted
+++ resolved
@@ -7,10 +7,6 @@
 use std::sync::mpsc::channel;
 
 use crate::bootstrap_publish::*;
-<<<<<<< HEAD
-use crate::startup::executor_data_path;
-=======
->>>>>>> 5b178f88
 
 #[derive(Debug, Subcommand)]
 pub enum LanguageFunctions {
@@ -169,34 +165,12 @@
             ad4m_host_path,
             seed_proto,
         } => {
-<<<<<<< HEAD
-            println!(
-=======
             green_ln!(
->>>>>>> 5b178f88
                 "Attempting to generate a new bootstrap seed using ad4m-host path: {:?} and agent path: {:?}\n",
                 ad4m_host_path,
                 agent_path
             );
 
-<<<<<<< HEAD
-            //Warn the user about deleting ad4m agent during publishing
-            println!("WARNING... THIS WILL DELETE YOUR EXISTING AD4M AGENT AND REPLACE WITH SUPPLIED PUBLISHING AGENT, PLEASE BACKUP BEFORE PROCEEDING\n\n");
-            let mut rl = Editor::<()>::new()?;
-            let continue_response = rl.readline("y/n to continue...")?;
-            if continue_response == String::from("n") || continue_response == String::from("N") {
-                return Ok(());
-            };
-
-            //Load the seed proto first so we know that works before making new agent path
-            let seed_proto = fs::read_to_string(seed_proto)?;
-            let seed_proto: SeedProto = serde_json::from_str(&seed_proto)?;
-            println!("Loaded seed prototype file!\n");
-
-            //Create a new ~/.ad4m path with agent.json file supplied
-            //Backup any existing ad4m agent to ~/.ad4m.old
-            let data_path = executor_data_path();
-=======
             //Load the seed proto first so we know that works before making new agent path
             let seed_proto = fs::read_to_string(seed_proto)?;
             let seed_proto: SeedProto = serde_json::from_str(&seed_proto)?;
@@ -206,7 +180,6 @@
             let data_path = dirs::home_dir()
                 .expect("Could not get home directory")
                 .join(".ad4m-publish");
->>>>>>> 5b178f88
             let data_path_files = std::fs::read_dir(&data_path);
             if data_path_files.is_ok() {
                 fs::remove_dir_all(&data_path)?;
@@ -223,15 +196,9 @@
             //Copy the agent file to correct directory
             fs::write(ad4m_data_path.join("agent.json"), agent_file)?;
             fs::write(data_data_path.join("DIDCache.json"), String::from("{}"))?;
-<<<<<<< HEAD
-            println!("Publishing agent directory setup\n");
-
-            println!("Creating temporary bootstrap seed for publishing purposes...\n");
-=======
             green_ln!("Publishing agent directory setup\n");
 
             green_ln!("Creating temporary bootstrap seed for publishing purposes...\n");
->>>>>>> 5b178f88
             let lang_lang_source = fs::read_to_string(&seed_proto.language_language_ref)?;
             let temp_bootstrap_seed = BootstrapSeed {
                 trusted_agents: vec![],
@@ -252,13 +219,6 @@
             let ad4m_host_init = std::process::Command::new(&ad4m_host_path)
                 .arg("init")
                 .arg("--networkBootstrapSeed")
-<<<<<<< HEAD
-                .arg(temp_publish_bootstrap_path.to_str().unwrap())
-                .arg("--overrideConfig")
-                .output()?;
-
-            println!(
-=======
                 .arg(&temp_publish_bootstrap_path)
                 .arg("--dataPath")
                 .arg(&data_path)
@@ -266,38 +226,22 @@
                 .output()?;
 
             blue_ln!(
->>>>>>> 5b178f88
                 "ad4m-host init output: {}\n",
                 String::from_utf8_lossy(&ad4m_host_init.stdout)
             );
 
-<<<<<<< HEAD
-            println!(
-=======
             green_ln!(
->>>>>>> 5b178f88
                 "Starting publishing with bootstrap path: {}\n",
                 temp_publish_bootstrap_path.to_str().unwrap()
             );
 
             let (tx, rx) = channel();
-<<<<<<< HEAD
-            serve_ad4m_host(ad4m_host_path, tx)?;
-
-            println!("ad4m-host serve started");
-            println!("Listening for stdout...\n");
-=======
             serve_ad4m_host(ad4m_host_path, data_path, tx)?;
->>>>>>> 5b178f88
 
             for line in &rx {
                 println!("{}", line);
                 if line.contains("GraphQL server started, Unlock the agent to start holohchain") {
-<<<<<<< HEAD
-                    println!("AD4M Host ready for publishing\n");
-=======
                     green_ln!("AD4M Host ready for publishing\n");
->>>>>>> 5b178f88
                     //Spawn in a new thread so we can continue reading logs in loop below, whilst publishing is happening
                     tokio::spawn(async move {
                         start_publishing(
