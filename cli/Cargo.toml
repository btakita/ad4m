[package]
name = "ad4m"
<<<<<<< HEAD
version = "0.6.1-alpha.0"
=======
version = "0.7.0-prerelease.0"
>>>>>>> 763b695b
edition = "2021"
authors = ["Nicolas Luck <nicolas@perspect3vism.org>"]
description = "A command-line interface to AD4M (i.e. the AD4M executor) - https://ad4m.dev"
keywords = ["ad4m", "perspect3vism", "cli"]
license = "CAL-1.0"
homepage = "https://ad4m.dev"
repository = "https://github.com/perspect3vism/ad4m"
documentation = "https://docs.ad4m.dev"
readme = "README.md"

[dependencies]
<<<<<<< HEAD
ad4m-client = { path = "../rust-client", version = "0.6.1-alpha.0" }
=======
ad4m-client = { path = "../rust-client"}
>>>>>>> 763b695b
rust-executor = { path = "../rust-executor" }
anyhow = "1.0.65"
clap = { version = "4.0.8", features = ["derive"] }
futures = "0.3"
tokio = { version = "1.25.0", features = ["full"] }
rustyline = "10"
dirs = "4"
chrono = { version = "0.4", features = ["serde"] }
serde_json = "1"
urlencoding = "2"
unicode-width = "0.1"
rand = "0.8"
regex = "1"
serde = { version = "1.0", features = ["derive"] }
colour = "0.7.0"
syntect = "5.0"
ctrlc = "3.4.0"<|MERGE_RESOLUTION|>--- conflicted
+++ resolved
@@ -1,10 +1,8 @@
 [package]
 name = "ad4m"
-<<<<<<< HEAD
-version = "0.6.1-alpha.0"
-=======
+
 version = "0.7.0-prerelease.0"
->>>>>>> 763b695b
+
 edition = "2021"
 authors = ["Nicolas Luck <nicolas@perspect3vism.org>"]
 description = "A command-line interface to AD4M (i.e. the AD4M executor) - https://ad4m.dev"
@@ -16,11 +14,9 @@
 readme = "README.md"
 
 [dependencies]
-<<<<<<< HEAD
-ad4m-client = { path = "../rust-client", version = "0.6.1-alpha.0" }
-=======
+
+
 ad4m-client = { path = "../rust-client"}
->>>>>>> 763b695b
 rust-executor = { path = "../rust-executor" }
 anyhow = "1.0.65"
 clap = { version = "4.0.8", features = ["derive"] }
