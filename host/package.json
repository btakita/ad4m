--- conflicted
+++ resolved
@@ -1,10 +1,6 @@
 {
   "name": "ad4m-host",
-<<<<<<< HEAD
-  "version": "0.4.3",
-=======
   "version": "0.5.0",
->>>>>>> 52bb71f3
   "description": "Self hosting ad4m service",
   "private": true,
   "bin": {
