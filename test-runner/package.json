--- conflicted
+++ resolved
@@ -1,10 +1,5 @@
 {
-<<<<<<< HEAD
   "name": "@coasys/ad4m-test",
-  "version": "0.8.0-prerelease",
-=======
-  "name": "@perspect3vism/ad4m-test",
->>>>>>> 45aea0c2
   "description": "Testing library to test ad4m languages",
   "license": "MIT",
   "bin": "./build/cli.js",
